--- conflicted
+++ resolved
@@ -2,8 +2,4 @@
 module SBVUnitTestBuildTime (buildTime) where
 
 buildTime :: String
-<<<<<<< HEAD
-buildTime = "Sat Jun  4 21:58:16 PDT 2016"
-=======
-buildTime = "Mon Jun  6 17:13:43 PDT 2016"
->>>>>>> 2a3bfd04
+buildTime = "Mon Jun  6 21:25:40 PDT 2016"