-----------------------------------------------------------------------------
-- |
-- Module    : Data.SBV.Control.Query
-- Copyright : (c) Levent Erkok
-- License   : BSD3
-- Maintainer: erkokl@gmail.com
-- Stability : experimental
--
-- Querying a solver interactively.
-----------------------------------------------------------------------------

{-# LANGUAGE LambdaCase          #-}
{-# LANGUAGE NamedFieldPuns      #-}
{-# LANGUAGE Rank2Types          #-}
{-# LANGUAGE ScopedTypeVariables #-}
{-# LANGUAGE BangPatterns        #-}
{-# LANGUAGE ViewPatterns        #-}
{-# LANGUAGE TupleSections #-}

{-# OPTIONS_GHC -Wall -Werror -fno-warn-orphans #-}

module Data.SBV.Control.Query (
       send, ask, retrieveResponse
     , CheckSatResult(..), checkSat, checkSatUsing, checkSatAssuming, checkSatAssumingWithUnsatisfiableSet
     , getUnsatCore, getProof, getInterpolantMathSAT, getInterpolantZ3, getAssignment, getOption, freshVar, freshVar_, freshArray, freshArray_, push, pop, getAssertionStackDepth
     , inNewAssertionStack, echo, caseSplit, resetAssertions, exit, getAssertions, getValue, getUninterpretedValue, getModel, getSMTResult
     , getLexicographicOptResults, getIndependentOptResults, getParetoOptResults, getAllSatResult, getUnknownReason, getObservables, ensureSat
     , SMTOption(..), SMTInfoFlag(..), SMTErrorBehavior(..), SMTReasonUnknown(..), SMTInfoResponse(..), getInfo
     , Logic(..), Assignment(..)
     , ignoreExitCode, timeout
     , (|->)
     , mkSMTResult
     , io
     ) where

import Control.Monad          (unless, when, zipWithM)
import Control.Monad.IO.Class (MonadIO)

import Data.IORef (readIORef)

import qualified Data.Map.Strict    as M
import qualified Data.IntMap.Strict as IM


import Data.Char     (toLower)
import Data.Text     (unpack)
import Data.List     (intercalate, nubBy)
import Data.Maybe    (listToMaybe, catMaybes)
import Data.Function (on)
import Data.Bifunctor (second)

import Data.SBV.Core.Data

import Data.SBV.Core.Symbolic   ( MonadQuery(..), State(..)
                                , incrementInternalCounter, validationRequested , uInpsToList
<<<<<<< HEAD
=======
                                , prefixExistentials, prefixUniversals
                                , swNodeId
                                -- , namedSymNodeId
>>>>>>> 08eab6a7
                                )

import Data.SBV.Utils.SExpr

import Data.SBV.Control.Types
import Data.SBV.Control.Utils

-- | An Assignment of a model binding
data Assignment = Assign SVal CV

-- Remove one pair of surrounding 'c's, if present
noSurrounding :: Char -> String -> String
noSurrounding c (c':cs@(_:_)) | c == c' && c == last cs  = init cs
noSurrounding _ s                                        = s

-- Remove a pair of surrounding quotes
unQuote :: String -> String
unQuote = noSurrounding '"'

-- Remove a pair of surrounding bars
unBar :: String -> String
unBar = noSurrounding '|'

-- Is this a string? If so, return it, otherwise fail in the Maybe monad.
fromECon :: SExpr -> Maybe String
fromECon (ECon s) = Just s
fromECon _        = Nothing

-- Collect strings appearing, used in 'getOption' only
stringsOf :: SExpr -> [String]
stringsOf (ECon s)      = [s]
stringsOf (ENum (i, _)) = [show i]
stringsOf (EReal   r)   = [show r]
stringsOf (EFloat  f)   = [show f]
stringsOf (EDouble d)   = [show d]
stringsOf (EApp ss)     = concatMap stringsOf ss

-- Sort of a light-hearted show for SExprs, for better consumption at the user level.
serialize :: Bool -> SExpr -> String
serialize removeQuotes = go
  where go (ECon s)      = if removeQuotes then unQuote s else s
        go (ENum (i, _)) = shNN i
        go (EReal   r)   = shNN r
        go (EFloat  f)   = shNN f
        go (EDouble d)   = shNN d
        go (EApp [x])    = go x
        go (EApp ss)     = "(" ++ unwords (map go ss) ++ ")"

        -- be careful with negative number printing in SMT-Lib..
        shNN :: (Show a, Num a, Ord a) => a -> String
        shNN i
          | i < 0 = "(- " ++ show (-i) ++ ")"
          | True  = show i

-- | Generalization of 'Data.SBV.Control.getInfo'
getInfo :: (MonadIO m, MonadQuery m) => SMTInfoFlag -> m SMTInfoResponse
getInfo flag = do
    let cmd = "(get-info " ++ show flag ++ ")"
        bad = unexpected "getInfo" cmd "a valid get-info response" Nothing

        isAllStatistics AllStatistics = True
        isAllStatistics _             = False

        isAllStat = isAllStatistics flag

        grabAllStat k v = (render k, render v)

        -- we're trying to do our best to get key-value pairs here, but this
        -- is necessarily a half-hearted attempt.
        grabAllStats (EApp xs) = walk xs
           where walk []             = []
                 walk [t]            = [grabAllStat t (ECon "")]
                 walk (t : v : rest) =  grabAllStat t v          : walk rest
        grabAllStats o = [grabAllStat o (ECon "")]

    r <- ask cmd

    parse r bad $ \pe ->
       if isAllStat
          then return $ Resp_AllStatistics $ grabAllStats pe
          else case pe of
                 ECon "unsupported"                                        -> return Resp_Unsupported
                 EApp [ECon ":assertion-stack-levels", ENum (i, _)]        -> return $ Resp_AssertionStackLevels i
                 EApp (ECon ":authors" : ns)                               -> return $ Resp_Authors (map render ns)
                 EApp [ECon ":error-behavior", ECon "immediate-exit"]      -> return $ Resp_Error ErrorImmediateExit
                 EApp [ECon ":error-behavior", ECon "continued-execution"] -> return $ Resp_Error ErrorContinuedExecution
                 EApp (ECon ":name" : o)                                   -> return $ Resp_Name (render (EApp o))
                 EApp (ECon ":reason-unknown" : o)                         -> return $ Resp_ReasonUnknown (unk o)
                 EApp (ECon ":version" : o)                                -> return $ Resp_Version (render (EApp o))
                 EApp (ECon s : o)                                         -> return $ Resp_InfoKeyword s (map render o)
                 _                                                         -> bad r Nothing

  where render = serialize True

        unk [ECon s] | Just d <- getUR s = d
        unk o                            = UnknownOther (render (EApp o))

        getUR s = map toLower (unQuote s) `lookup` [(map toLower k, d) | (k, d) <- unknownReasons]

        -- As specified in Section 4.1 of the SMTLib document. Note that we're adding the
        -- extra timeout as it is useful in this context.
        unknownReasons = [ ("memout",     UnknownMemOut)
                         , ("incomplete", UnknownIncomplete)
                         , ("timeout",    UnknownTimeOut)
                         ]

-- | Generalization of 'Data.SBV.Control.getInfo'
getOption :: (MonadIO m, MonadQuery m) => (a -> SMTOption) -> m (Maybe SMTOption)
getOption f = case f undefined of
                 DiagnosticOutputChannel{}   -> askFor "DiagnosticOutputChannel"   ":diagnostic-output-channel"   $ string     DiagnosticOutputChannel
                 ProduceAssertions{}         -> askFor "ProduceAssertions"         ":produce-assertions"          $ bool       ProduceAssertions
                 ProduceAssignments{}        -> askFor "ProduceAssignments"        ":produce-assignments"         $ bool       ProduceAssignments
                 ProduceProofs{}             -> askFor "ProduceProofs"             ":produce-proofs"              $ bool       ProduceProofs
                 ProduceInterpolants{}       -> askFor "ProduceInterpolants"       ":produce-interpolants"        $ bool       ProduceInterpolants
                 ProduceUnsatAssumptions{}   -> askFor "ProduceUnsatAssumptions"   ":produce-unsat-assumptions"   $ bool       ProduceUnsatAssumptions
                 ProduceUnsatCores{}         -> askFor "ProduceUnsatCores"         ":produce-unsat-cores"         $ bool       ProduceUnsatCores
                 RandomSeed{}                -> askFor "RandomSeed"                ":random-seed"                 $ integer    RandomSeed
                 ReproducibleResourceLimit{} -> askFor "ReproducibleResourceLimit" ":reproducible-resource-limit" $ integer    ReproducibleResourceLimit
                 SMTVerbosity{}              -> askFor "SMTVerbosity"              ":verbosity"                   $ integer    SMTVerbosity
                 OptionKeyword nm _          -> askFor ("OptionKeyword" ++ nm)     nm                             $ stringList (OptionKeyword nm)
                 SetLogic{}                  -> error "Data.SBV.Query: SMTLib does not allow querying value of the logic!"
                 -- Not to be confused by getInfo, which is totally irrelevant!
                 SetInfo{}                   -> error "Data.SBV.Query: SMTLib does not allow querying value of meta-info!"

  where askFor sbvName smtLibName continue = do
                let cmd = "(get-option " ++ smtLibName ++ ")"
                    bad = unexpected ("getOption " ++ sbvName) cmd "a valid option value" Nothing

                r <- ask cmd

                parse r bad $ \case ECon "unsupported" -> return Nothing
                                    e                  -> continue e (bad r)

        string c (ECon s) _ = return $ Just $ c s
        string _ e        k = k $ Just ["Expected string, but got: " ++ show (serialize False e)]

        bool c (ENum (0, _)) _ = return $ Just $ c False
        bool c (ENum (1, _)) _ = return $ Just $ c True
        bool _ e             k = k $ Just ["Expected boolean, but got: " ++ show (serialize False e)]

        integer c (ENum (i, _)) _ = return $ Just $ c i
        integer _ e             k = k $ Just ["Expected integer, but got: " ++ show (serialize False e)]

        -- free format, really
        stringList c e _ = return $ Just $ c $ stringsOf e

-- | Generalization of 'Data.SBV.Control.getUnknownReason'
getUnknownReason :: (MonadIO m, MonadQuery m) => m SMTReasonUnknown
getUnknownReason = do ru <- getInfo ReasonUnknown
                      case ru of
                        Resp_Unsupported     -> return $ UnknownOther "Solver responded: Unsupported."
                        Resp_ReasonUnknown r -> return r
                        -- Shouldn't happen, but just in case:
                        _                    -> error $ "Unexpected reason value received: " ++ show ru

-- | Generalization of 'Data.SBV.Control.ensureSat'
ensureSat :: (MonadIO m, MonadQuery m) => m ()
ensureSat = do cfg <- getConfig
               cs <- checkSatUsing $ satCmd cfg
               case cs of
                 Sat    -> return ()
                 DSat{} -> return ()
                 Unk    -> do s <- getUnknownReason
                              error $ unlines [ ""
                                              , "*** Data.SBV.ensureSat: Solver reported Unknown!"
                                              , "*** Reason: " ++ show s
                                              ]
                 Unsat  -> error "Data.SBV.ensureSat: Solver reported Unsat!"

-- | Generalization of 'Data.SBV.Control.getSMTResult'
getSMTResult :: (MonadIO m, MonadQuery m) => m SMTResult
getSMTResult = do cfg <- getConfig
                  cs  <- checkSat
                  case cs of
                    Unsat  -> Unsatisfiable cfg   <$> getUnsatCoreIfRequested
                    Sat    -> Satisfiable   cfg   <$> getModel
                    DSat p -> DeltaSat      cfg p <$> getModel
                    Unk    -> Unknown       cfg   <$> getUnknownReason

-- | Classify a model based on whether it has unbound objectives or not.
classifyModel :: SMTConfig -> SMTModel -> SMTResult
classifyModel cfg m
  | any isExt (modelObjectives m) = SatExtField cfg m
  | True                          = Satisfiable cfg m
  where isExt (_, v) = not $ isRegularCV v

-- | Generalization of 'Data.SBV.Control.getLexicographicOptResults'
getLexicographicOptResults :: (MonadIO m, MonadQuery m) => m SMTResult
getLexicographicOptResults = do cfg <- getConfig
                                cs  <- checkSat
                                case cs of
                                  Unsat  -> Unsatisfiable cfg <$> getUnsatCoreIfRequested
                                  Sat    -> classifyModel cfg <$> getModelWithObjectives
                                  DSat{} -> classifyModel cfg <$> getModelWithObjectives
                                  Unk    -> Unknown       cfg <$> getUnknownReason
   where getModelWithObjectives = do objectiveValues <- getObjectiveValues
                                     m               <- getModel
                                     return m {modelObjectives = objectiveValues}

-- | Generalization of 'Data.SBV.Control.getIndependentOptResults'
getIndependentOptResults :: forall m. (MonadIO m, MonadQuery m) => [String] -> m [(String, SMTResult)]
getIndependentOptResults objNames = do cfg <- getConfig
                                       cs  <- checkSat

                                       case cs of
                                         Unsat  -> getUnsatCoreIfRequested >>= \mbUC -> return [(nm, Unsatisfiable cfg mbUC) | nm <- objNames]
                                         Sat    -> continue (classifyModel cfg)
                                         DSat{} -> continue (classifyModel cfg)
                                         Unk    -> do ur <- Unknown cfg <$> getUnknownReason
                                                      return [(nm, ur) | nm <- objNames]

  where continue classify = do objectiveValues <- getObjectiveValues
                               nms <- zipWithM getIndependentResult [0..] objNames
                               return [(n, classify (m {modelObjectives = objectiveValues})) | (n, m) <- nms]

        getIndependentResult :: Int -> String -> m (String, SMTModel)
        getIndependentResult i s = do m <- getModelAtIndex (Just i)
                                      return (s, m)

-- | Generalization of 'Data.SBV.Control.getParetoOptResults'
getParetoOptResults :: (MonadIO m, MonadQuery m) => Maybe Int -> m (Bool, [SMTResult])
getParetoOptResults (Just i)
        | i <= 0             = return (True, [])
getParetoOptResults mbN      = do cfg <- getConfig
                                  cs  <- checkSat

                                  case cs of
                                    Unsat  -> return (False, [])
                                    Sat    -> continue (classifyModel cfg)
                                    DSat{} -> continue (classifyModel cfg)
                                    Unk    -> do ur <- getUnknownReason
                                                 return (False, [ProofError cfg [show ur] Nothing])

  where continue classify = do m <- getModel
                               (limReached, fronts) <- getParetoFronts (subtract 1 <$> mbN) [m]
                               return (limReached, reverse (map classify fronts))

        getParetoFronts :: (MonadIO m, MonadQuery m) => Maybe Int -> [SMTModel] -> m (Bool, [SMTModel])
        getParetoFronts (Just i) sofar | i <= 0 = return (True, sofar)
        getParetoFronts mbi      sofar          = do cs <- checkSat
                                                     let more = getModel >>= \m -> getParetoFronts (subtract 1 <$> mbi) (m : sofar)
                                                     case cs of
                                                       Unsat  -> return (False, sofar)
                                                       Sat    -> more
                                                       DSat{} -> more
                                                       Unk    -> more

-- | Generalization of 'Data.SBV.Control.getModel'
getModel :: (MonadIO m, MonadQuery m) => m SMTModel
getModel = getModelAtIndex Nothing

-- | Get a model stored at an index. This is likely very Z3 specific!
getModelAtIndex :: (MonadIO m, MonadQuery m) => Maybe Int -> m SMTModel
getModelAtIndex mbi = do
    State{runMode} <- queryState
    rm <- io $ readIORef runMode
    case rm of
      m@CodeGen           -> error $ "SBV.getModel: Model is not available in mode: " ++ show m
      m@Concrete{}        -> error $ "SBV.getModel: Model is not available in mode: " ++ show m
      SMTMode _ _ isSAT _ -> do
          cfg   <- getConfig
          qinps <- IM.elems <$> getQuantifiedInputs
          uis   <- getUIs

           -- for "sat", display the prefix existentials. for "proof", display the prefix universals
          let
<<<<<<< HEAD
            allModelInputs :: M.Map Quantifier [NamedSymVar]
            allModelInputs = if isSAT
                             then M.fromListWith (<>) . fmap (second pure) $ takeWhile ((/= ALL) . fst) qinps
                             else M.fromListWith (<>) . fmap (second pure) $ takeWhile ((== ALL) . fst) qinps
              -- Add on observables only if we're not in a quantified context
            grabObservables = length (M.elems allModelInputs) == length qinps -- i.e., we didn't drop anything

          obsvs <- if grabObservables
                   then getObservables
                   else queryDebug ["*** In a quantified context, obvservables will not be printed."] >> return []

          let
            grab :: (MonadIO m, MonadQuery m) => NamedSymVar -> m (M.Map SV (String, CV))
=======
            allModelInputs = if isSAT
                             then prefixExistentials qinps
                             else prefixUniversals   qinps
              -- Add on observables only if we're not in a quantified context
            grabObservables = IM.size allModelInputs == IM.size qinps -- i.e., we didn't drop anything

          obsvs <- if grabObservables
                   then getObservables
                   else queryDebug ["*** In a quantified context, obvservables will not be printed."] >> return mempty

          let
            grab :: (MonadIO m, MonadQuery m) => NamedSymVar -> m (String, CV)
>>>>>>> 08eab6a7
            grab (NamedSymVar sv nm) = wrap <$> theCV
                 where
                   theCV :: (MonadIO m, MonadQuery m) => m CV
                   !theCV = getValueCV mbi sv

<<<<<<< HEAD
                   wrap :: CV -> M.Map SV (String, CV)
                   wrap !c = M.singleton sv (name, c)
                     where !name = unpack nm

          !inputAssocs <- mconcat . mconcat . M.elems <$> mapM (mapM grab) allModelInputs

          let --TODO this is a map merge through a list, just do the map merge
              !assocs    = M.fromList $! obsvs <> M.elems inputAssocs
=======
                   wrap :: CV -> (String, CV)
                   wrap !c = (name, c)
                     where !name = unpack nm

          !inputAssocs <- mapM (grab . snd) allModelInputs

          let --TODO this is a map merge through a list, just do the map merge
              !assocs    = obsvs <> inputAssocs
>>>>>>> 08eab6a7


          -- collect UIs, and UI functions if requested
          let uiFuns = [ui | ui@(nm, SBVType as) <- uis, length as >  1, satTrackUFs cfg, not (isNonModelVar cfg nm)] -- functions have at least two things in their type!
              uiRegs = [ui | ui@(nm, SBVType as) <- uis, length as == 1,                  not (isNonModelVar cfg nm)]

          -- If there are uninterpreted functions, arrange so that z3's pretty-printer flattens things out
          -- as cex's tend to get larger
          unless (null uiFuns) $
             let solverCaps = capabilities (solver cfg)
             in case supportsFlattenedModels solverCaps of
                  Nothing   -> return ()
                  Just cmds -> mapM_ (send True) cmds

          bindings <- let get i@(ALL, _)      = return (i, Nothing)
<<<<<<< HEAD
                          get i@(EX, getSV -> sv) = case sv `M.lookup` inputAssocs of
                                                  Just (_, cv) -> return (i, Just cv)
                                                  Nothing      -> do !cv <- getValueCV mbi sv
                                                                     return (i, Just cv)
=======
                          get i@(EX, getSV -> sv) = case getId (swNodeId sv) `IM.lookup` inputAssocs of
                                                      Just (_, cv) -> return (i, Just cv)
                                                      Nothing      -> do !cv <- getValueCV mbi sv
                                                                         return (i, Just cv)
>>>>>>> 08eab6a7

                          flipQ i@(q, sv) = case (isSAT, q) of
                                             (True,  _ )  -> i
                                             (False, EX)  -> (ALL, sv)
                                             (False, ALL) -> (EX,  sv)

                      in if validationRequested cfg
                         then Just <$> mapM (get . flipQ) qinps
                         else return Nothing

          uiFunVals <- mapM (\ui@(nm, t) -> (\a -> (nm, (t, a))) <$> getUIFunCVAssoc mbi ui) uiFuns

          uiVals    <- mapM (\ui@(nm, _) -> (nm,) <$> getUICVal mbi ui) uiRegs

          return SMTModel { modelObjectives = []
<<<<<<< HEAD
                          , modelBindings   = bindings
                          , modelAssocs     = M.fromList uiVals <> assocs
=======
                          , modelBindings   = IM.elems <$> bindings
                          , modelAssocs     = M.fromList $ uiVals <> IM.elems assocs
>>>>>>> 08eab6a7
                          , modelUIFuns     = uiFunVals
                          }

-- | Just after a check-sat is issued, collect objective values. Used
-- internally only, not exposed to the user.
getObjectiveValues :: forall m. (MonadIO m, MonadQuery m) => m [(String, GeneralizedCV)]
getObjectiveValues = do let cmd = "(get-objectives)"

                            bad = unexpected "getObjectiveValues" cmd "a list of objective values" Nothing

                        r <- ask cmd

                        inputs <- fmap snd . uInpsToList <$> getQuantifiedInputs

                        parse r bad $ \case EApp (ECon "objectives" : es) -> catMaybes <$> mapM (getObjValue (bad r) inputs) es
                                            _                             -> bad r Nothing

  where -- | Parse an objective value out.
        getObjValue :: (forall a. Maybe [String] -> m a) -> [NamedSymVar] -> SExpr -> m (Maybe (String, GeneralizedCV))
        getObjValue bailOut inputs expr =
                case expr of
                  EApp [_]          -> return Nothing            -- Happens when a soft-assertion has no associated group.
                  EApp [ECon nm, v] -> locate nm v               -- Regular case
                  _                 -> dontUnderstand (show expr)

          where locate nm v = case listToMaybe [p | p@(NamedSymVar sv _) <- inputs, show sv == nm] of
                                Nothing               -> return Nothing -- Happens when the soft assertion has a group-id that's not one of the input names
                                Just (NamedSymVar sv (unpack -> actualName)) -> grab sv v >>= \val -> return $ Just (actualName, val)

                dontUnderstand s = bailOut $ Just [ "Unable to understand solver output."
                                                  , "While trying to process: " ++ s
                                                  ]

                grab :: SV -> SExpr -> m GeneralizedCV
                grab s topExpr
                  | Just v <- recoverKindedValue k topExpr = return $ RegularCV v
                  | True                                   = ExtendedCV <$> cvt (simplify topExpr)
                  where k = kindOf s

                        -- Convert to an extended expression. Hopefully complete!
                        cvt :: SExpr -> m ExtCV
                        cvt (ECon "oo")                    = return $ Infinite  k
                        cvt (ECon "epsilon")               = return $ Epsilon   k
                        cvt (EApp [ECon "interval", x, y]) =          Interval  <$> cvt x <*> cvt y
                        cvt (ENum    (i, _))               = return $ BoundedCV $ mkConstCV k i
                        cvt (EReal   r)                    = return $ BoundedCV $ CV k $ CAlgReal r
                        cvt (EFloat  f)                    = return $ BoundedCV $ CV k $ CFloat   f
                        cvt (EDouble d)                    = return $ BoundedCV $ CV k $ CDouble  d
                        cvt (EApp [ECon "+", x, y])        =          AddExtCV <$> cvt x <*> cvt y
                        cvt (EApp [ECon "*", x, y])        =          MulExtCV <$> cvt x <*> cvt y
                        -- Nothing else should show up, hopefully!
                        cvt e = dontUnderstand (show e)

                        -- drop the pesky to_real's that Z3 produces.. Cool but useless.
                        simplify :: SExpr -> SExpr
                        simplify (EApp [ECon "to_real", n]) = n
                        simplify (EApp xs)                  = EApp (map simplify xs)
                        simplify e                          = e

-- | Generalization of 'Data.SBV.Control.checkSatAssuming'
checkSatAssuming :: (MonadIO m, MonadQuery m) => [SBool] -> m CheckSatResult
checkSatAssuming sBools = fst <$> checkSatAssumingHelper False sBools

-- | Generalization of 'Data.SBV.Control.checkSatAssumingWithUnsatisfiableSet'
checkSatAssumingWithUnsatisfiableSet :: (MonadIO m, MonadQuery m) => [SBool] -> m (CheckSatResult, Maybe [SBool])
checkSatAssumingWithUnsatisfiableSet = checkSatAssumingHelper True

-- | Helper for the two variants of checkSatAssuming we have. Internal only.
checkSatAssumingHelper :: (MonadIO m, MonadQuery m) => Bool -> [SBool] -> m (CheckSatResult, Maybe [SBool])
checkSatAssumingHelper getAssumptions sBools = do
        -- sigh.. SMT-Lib requires the values to be literals only. So, create proxies.
        let mkAssumption st = do swsOriginal <- mapM (\sb -> do sv <- sbvToSV st sb
                                                                return (sv, sb)) sBools

                                 -- drop duplicates and trues
                                 let swbs = [p | p@(sv, _) <- nubBy ((==) `on` fst) swsOriginal, sv /= trueSV]

                                 -- get a unique proxy name for each
                                 uniqueSWBs <- mapM (\(sv, sb) -> do unique <- incrementInternalCounter st
                                                                     return (sv, (unique, sb))) swbs

                                 let translate (sv, (unique, sb)) = (nm, decls, (proxy, sb))
                                        where nm    = show sv
                                              proxy = "__assumption_proxy_" ++ nm ++ "_" ++ show unique
                                              decls = [ "(declare-const " ++ proxy ++ " Bool)"
                                                      , "(assert (= " ++ proxy ++ " " ++ nm ++ "))"
                                                      ]

                                 return $ map translate uniqueSWBs

        assumptions <- inNewContext mkAssumption

        let (origNames, declss, proxyMap) = unzip3 assumptions

        let cmd = "(check-sat-assuming (" ++ unwords (map fst proxyMap) ++ "))"
            bad = unexpected "checkSatAssuming" cmd "one of sat/unsat/unknown"
                           $ Just [ "Make sure you use:"
                                  , ""
                                  , "       setOption $ ProduceUnsatAssumptions True"
                                  , ""
                                  , "to tell the solver to produce unsat assumptions."
                                  ]

        mapM_ (send True) $ concat declss
        r <- ask cmd

        let grabUnsat
             | getAssumptions = do as <- getUnsatAssumptions origNames proxyMap
                                   return (Unsat, Just as)
             | True           = return (Unsat, Nothing)

        parse r bad $ \case ECon "sat"     -> return (Sat, Nothing)
                            ECon "unsat"   -> grabUnsat
                            ECon "unknown" -> return (Unk, Nothing)
                            _              -> bad r Nothing

-- | Generalization of 'Data.SBV.Control.getAssertionStackDepth'
getAssertionStackDepth :: (MonadIO m, MonadQuery m) => m Int
getAssertionStackDepth = queryAssertionStackDepth <$> getQueryState

-- | Upon a pop, we need to restore all arrays and tables. See: http://github.com/LeventErkok/sbv/issues/374
restoreTablesAndArrays :: (MonadIO m, MonadQuery m) => m ()
restoreTablesAndArrays = do st <- queryState

                            tCount <- M.size  <$> (io . readIORef) (rtblMap   st)
                            aCount <- IM.size <$> (io . readIORef) (rArrayMap st)

                            let tInits = [ "table"  ++ show i ++ "_initializer" | i <- [0 .. tCount - 1]]
                                aInits = [ "array_" ++ show i ++ "_initializer" | i <- [0 .. aCount - 1]]
                                inits  = tInits ++ aInits

                            case inits of
                              []  -> return ()   -- Nothing to do
                              [x] -> send True $ "(assert " ++ x ++ ")"
                              xs  -> send True $ "(assert (and " ++ unwords xs ++ "))"

-- | Generalization of 'Data.SBV.Control.inNewAssertionStack'
inNewAssertionStack :: (MonadIO m, MonadQuery m) => m a -> m a
inNewAssertionStack q = do push 1
                           r <- q
                           pop 1
                           return r

-- | Generalization of 'Data.SBV.Control.push'
push :: (MonadIO m, MonadQuery m) => Int -> m ()
push i
 | i <= 0 = error $ "Data.SBV: push requires a strictly positive level argument, received: " ++ show i
 | True   = do depth <- getAssertionStackDepth
               send True $ "(push " ++ show i ++ ")"
               modifyQueryState $ \s -> s{queryAssertionStackDepth = depth + i}

-- | Generalization of 'Data.SBV.Control.pop'
pop :: (MonadIO m, MonadQuery m) => Int -> m ()
pop i
 | i <= 0 = error $ "Data.SBV: pop requires a strictly positive level argument, received: " ++ show i
 | True   = do depth <- getAssertionStackDepth
               if i > depth
                  then error $ "Data.SBV: Illegally trying to pop " ++ shl i ++ ", at current level: " ++ show depth
                  else do QueryState{queryConfig} <- getQueryState
                          if not (supportsGlobalDecls (capabilities (solver queryConfig)))
                             then error $ unlines [ ""
                                                  , "*** Data.SBV: Backend solver does not support global-declarations."
                                                  , "***           Hence, calls to 'pop' are not supported."
                                                  , "***"
                                                  , "*** Request this as a feature for the underlying solver!"
                                                  ]
                             else do send True $ "(pop " ++ show i ++ ")"
                                     restoreTablesAndArrays
                                     modifyQueryState $ \s -> s{queryAssertionStackDepth = depth - i}
   where shl 1 = "one level"
         shl n = show n ++ " levels"

-- | Generalization of 'Data.SBV.Control.caseSplit'
caseSplit :: (MonadIO m, MonadQuery m) => Bool -> [(String, SBool)] -> m (Maybe (String, SMTResult))
caseSplit printCases cases = do cfg <- getConfig
                                go cfg (cases ++ [("Coverage", sNot (sOr (map snd cases)))])
  where msg = when printCases . io . putStrLn

        go _ []            = return Nothing
        go cfg ((n,c):ncs) = do let notify s = msg $ "Case " ++ n ++ ": " ++ s

                                notify "Starting"
                                r <- checkSatAssuming [c]

                                case r of
                                  Unsat    -> do notify "Unsatisfiable"
                                                 go cfg ncs

                                  Sat      -> do notify "Satisfiable"
                                                 res <- Satisfiable cfg <$> getModel
                                                 return $ Just (n, res)

                                  DSat mbP -> do notify $ "Delta satisfiable" ++ maybe "" (" (precision: " ++) mbP
                                                 res <- DeltaSat cfg mbP <$> getModel
                                                 return $ Just (n, res)

                                  Unk      -> do notify "Unknown"
                                                 res <- Unknown cfg <$> getUnknownReason
                                                 return $ Just (n, res)

-- | Generalization of 'Data.SBV.Control.resetAssertions'
resetAssertions :: (MonadIO m, MonadQuery m) => m ()
resetAssertions = do send True "(reset-assertions)"
                     modifyQueryState $ \s -> s{ queryAssertionStackDepth = 0 }

                     -- Make sure we restore tables and arrays after resetAssertions: See: https://github.com/LeventErkok/sbv/issues/535
                     restoreTablesAndArrays

-- | Generalization of 'Data.SBV.Control.echo'
echo :: (MonadIO m, MonadQuery m) => String -> m ()
echo s = do let cmd = "(echo \"" ++ concatMap sanitize s ++ "\")"

            -- we send the command, but otherwise ignore the response
            -- note that 'send True/False' would be incorrect here. 'send True' would
            -- require a success response. 'send False' would fail to consume the
            -- output. But 'ask' does the right thing! It gets "some" response,
            -- and forgets about it immediately.
            _ <- ask cmd

            return ()
  where sanitize '"'  = "\"\""  -- quotes need to be duplicated
        sanitize c    = [c]

-- | Generalization of 'Data.SBV.Control.exit'
exit :: (MonadIO m, MonadQuery m) => m ()
exit = do send True "(exit)"
          modifyQueryState $ \s -> s{queryAssertionStackDepth = 0}

-- | Generalization of 'Data.SBV.Control.getUnsatCore'
getUnsatCore :: (MonadIO m, MonadQuery m) => m [String]
getUnsatCore = do
        let cmd = "(get-unsat-core)"
            bad = unexpected "getUnsatCore" cmd "an unsat-core response"
                           $ Just [ "Make sure you use:"
                                  , ""
                                  , "       setOption $ ProduceUnsatCores True"
                                  , ""
                                  , "so the solver will be ready to compute unsat cores,"
                                  , "and that there is a model by first issuing a 'checkSat' call."
                                  , ""
                                  , "If using z3, you might also optionally want to set:"
                                  , ""
                                  , "       setOption $ OptionKeyword \":smt.core.minimize\" [\"true\"]"
                                  , ""
                                  , "to make sure the unsat core doesn't have irrelevant entries,"
                                  , "though this might incur a performance penalty."


                                  ]

        r <- ask cmd

        parse r bad $ \case
           EApp es | Just xs <- mapM fromECon es -> return $ map unBar xs
           _                                     -> bad r Nothing

-- | Retrieve the unsat core if it was asked for in the configuration
getUnsatCoreIfRequested :: (MonadIO m, MonadQuery m) => m (Maybe [String])
getUnsatCoreIfRequested = do
        cfg <- getConfig
        if or [b | ProduceUnsatCores b <- solverSetOptions cfg]
           then Just <$> getUnsatCore
           else return Nothing

-- | Generalization of 'Data.SBV.Control.getProof'
getProof :: (MonadIO m, MonadQuery m) => m String
getProof = do
        let cmd = "(get-proof)"
            bad = unexpected "getProof" cmd "a get-proof response"
                           $ Just [ "Make sure you use:"
                                  , ""
                                  , "       setOption $ ProduceProofs True"
                                  , ""
                                  , "to make sure the solver is ready for producing proofs,"
                                  , "and that there is a proof by first issuing a 'checkSat' call."
                                  ]


        r <- ask cmd

        -- we only care about the fact that we can parse the output, so the
        -- result of parsing is ignored.
        parse r bad $ \_ -> return r

-- | Generalization of 'Data.SBV.Control.getInterpolantMathSAT'. Use this version with MathSAT.
getInterpolantMathSAT :: (MonadIO m, MonadQuery m) => [String] -> m String
getInterpolantMathSAT fs
  | null fs
  = error "SBV.getInterpolantMathSAT requires at least one marked constraint, received none!"
  | True
  = do let bar s = '|' : s ++ "|"
           cmd = "(get-interpolant (" ++ unwords (map bar fs) ++ "))"
           bad = unexpected "getInterpolant" cmd "a get-interpolant response"
                          $ Just [ "Make sure you use:"
                                 , ""
                                 , "       setOption $ ProduceInterpolants True"
                                 , ""
                                 , "to make sure the solver is ready for producing interpolants,"
                                 , "and that you have used the proper attributes using the"
                                 , "constrainWithAttribute function."
                                 ]

       r <- ask cmd

       parse r bad $ \e -> return $ serialize False e


-- | Generalization of 'Data.SBV.Control.getInterpolantZ3'. Use this version with Z3.
getInterpolantZ3 :: (MonadIO m, MonadQuery m) => [SBool] -> m String
getInterpolantZ3 fs
  | length fs < 2
  = error $ "SBV.getInterpolantZ3 requires at least two booleans, received: " ++ show fs
  | True
  = do ss <- let fAll []     sofar = return $ reverse sofar
                 fAll (b:bs) sofar = do sv <- inNewContext (`sbvToSV` b)
                                        fAll bs (sv : sofar)
             in fAll fs []

       let cmd = "(get-interpolant " ++ unwords (map show ss) ++ ")"
           bad = unexpected "getInterpolant" cmd "a get-interpolant response" Nothing

       r <- ask cmd

       parse r bad $ \e -> return $ serialize False e

-- | Generalization of 'Data.SBV.Control.getAssertions'
getAssertions :: (MonadIO m, MonadQuery m) => m [String]
getAssertions = do
        let cmd = "(get-assertions)"
            bad = unexpected "getAssertions" cmd "a get-assertions response"
                           $ Just [ "Make sure you use:"
                                  , ""
                                  , "       setOption $ ProduceAssertions True"
                                  , ""
                                  , "to make sure the solver is ready for producing assertions."
                                  ]

            render = serialize False

        r <- ask cmd

        parse r bad $ \pe -> case pe of
                                EApp xs -> return $ map render xs
                                _       -> return [render pe]

-- | Generalization of 'Data.SBV.Control.getAssignment'
getAssignment :: (MonadIO m, MonadQuery m) => m [(String, Bool)]
getAssignment = do
        let cmd = "(get-assignment)"
            bad = unexpected "getAssignment" cmd "a get-assignment response"
                           $ Just [ "Make sure you use:"
                                  , ""
                                  , "       setOption $ ProduceAssignments True"
                                  , ""
                                  , "to make sure the solver is ready for producing assignments,"
                                  , "and that there is a model by first issuing a 'checkSat' call."
                                  ]

            -- we're expecting boolean assignment to labels, essentially
            grab (EApp [ECon s, ENum (0, _)]) = Just (unQuote s, False)
            grab (EApp [ECon s, ENum (1, _)]) = Just (unQuote s, True)
            grab _                            = Nothing

        r <- ask cmd

        parse r bad $ \case EApp ps | Just vs <- mapM grab ps -> return vs
                            _                                 -> bad r Nothing

-- | Make an assignment. The type 'Assignment' is abstract, the result is typically passed
-- to 'mkSMTResult':
--
-- @ mkSMTResult [ a |-> 332
--             , b |-> 2.3
--             , c |-> True
--             ]
-- @
--
-- End users should use 'getModel' for automatically constructing models from the current solver state.
-- However, an explicit 'Assignment' might be handy in complex scenarios where a model needs to be
-- created manually.
infix 1 |->
(|->) :: SymVal a => SBV a -> a -> Assignment
SBV a |-> v = case literal v of
                SBV (SVal _ (Left cv)) -> Assign a cv
                r                      -> error $ "Data.SBV: Impossible happened in |->: Cannot construct a CV with literal: " ++ show r

-- | Generalization of 'Data.SBV.Control.mkSMTResult'
-- NB. This function does not allow users to create interpretations for UI-Funs. But that's
-- probably not a good idea anyhow. Also, if you use the 'validateModel' or 'optimizeValidateConstraints' features, SBV will
-- fail on models returned via this function.
mkSMTResult :: (MonadIO m, MonadQuery m) => [Assignment] -> m SMTResult
mkSMTResult asgns = do
             QueryState{queryConfig} <- getQueryState
             inps <- uInpsToList <$> getQuantifiedInputs

             let grabValues st = do let extract (Assign s n) = sbvToSV st (SBV s) >>= \sv -> return (sv, n)

                                    modelAssignment <- mapM extract asgns

                                    -- sanity checks
                                    --     - All existentials should be given a value
                                    --     - No duplicates
                                    --     - No bindings to vars that are not inputs
                                    let userSS = map fst modelAssignment

                                        missing, extra, dup :: [String]
                                        missing = [getUserName' nm | (EX, nm) <- inps, getSV nm `notElem` userSS]
                                        extra   = [show s | s <- userSS, s `notElem` map (getSV . snd) inps]
                                        dup     = let walk []     = []
                                                      walk (n:ns)
                                                        | n `elem` ns = show n : walk (filter (/= n) ns)
                                                        | True        = walk ns
                                                  in walk userSS

                                    unless (null (missing ++ extra ++ dup)) $ do

                                          let misTag = "***   Missing inputs"
                                              dupTag = "***   Duplicate bindings"
                                              extTag = "***   Extra bindings"

                                              maxLen = maximum $  0
                                                                : [length misTag | not (null missing)]
                                                               ++ [length extTag | not (null extra)]
                                                               ++ [length dupTag | not (null dup)]

                                              align s = s ++ replicate (maxLen - length s) ' ' ++ ": "

                                          error $ unlines $ [""
                                                            , "*** Data.SBV: Query model construction has a faulty assignment."
                                                            , "***"
                                                            ]
                                                         ++ [ align misTag ++ intercalate ", "  missing | not (null missing)]
                                                         ++ [ align extTag ++ intercalate ", "  extra   | not (null extra)  ]
                                                         ++ [ align dupTag ++ intercalate ", "  dup     | not (null dup)    ]
                                                         ++ [ "***"
                                                            , "*** Data.SBV: Check your query result construction!"
                                                            ]

                                    let findName s = case [unpack nm | (_, NamedSymVar i nm) <- inps, s == i] of
                                                        [nm] -> nm
                                                        []   -> error "*** Data.SBV: Impossible happened: Cannot find " ++ show s ++ " in the input list"
                                                        nms  -> error $ unlines [ ""
                                                                                , "*** Data.SBV: Impossible happened: Multiple matches for: " ++ show s
                                                                                , "***   Candidates: " ++ unwords nms
                                                                                ]

                                    return [(findName s, n) | (s, n) <- modelAssignment]

             assocs <- inNewContext grabValues

             let m = SMTModel { modelObjectives = []
                              , modelBindings   = Nothing
                              , modelAssocs     = M.fromList assocs
                              , modelUIFuns     = []
                              }

             return $ Satisfiable queryConfig m

{-# ANN getModelAtIndex ("HLint: ignore Use forM_"          :: String) #-}<|MERGE_RESOLUTION|>--- conflicted
+++ resolved
@@ -47,18 +47,14 @@
 import Data.List     (intercalate, nubBy)
 import Data.Maybe    (listToMaybe, catMaybes)
 import Data.Function (on)
-import Data.Bifunctor (second)
 
 import Data.SBV.Core.Data
 
 import Data.SBV.Core.Symbolic   ( MonadQuery(..), State(..)
                                 , incrementInternalCounter, validationRequested , uInpsToList
-<<<<<<< HEAD
-=======
                                 , prefixExistentials, prefixUniversals
                                 , swNodeId
                                 -- , namedSymNodeId
->>>>>>> 08eab6a7
                                 )
 
 import Data.SBV.Utils.SExpr
@@ -320,26 +316,11 @@
       m@Concrete{}        -> error $ "SBV.getModel: Model is not available in mode: " ++ show m
       SMTMode _ _ isSAT _ -> do
           cfg   <- getConfig
-          qinps <- IM.elems <$> getQuantifiedInputs
+          qinps <- getQuantifiedInputs
           uis   <- getUIs
 
            -- for "sat", display the prefix existentials. for "proof", display the prefix universals
           let
-<<<<<<< HEAD
-            allModelInputs :: M.Map Quantifier [NamedSymVar]
-            allModelInputs = if isSAT
-                             then M.fromListWith (<>) . fmap (second pure) $ takeWhile ((/= ALL) . fst) qinps
-                             else M.fromListWith (<>) . fmap (second pure) $ takeWhile ((== ALL) . fst) qinps
-              -- Add on observables only if we're not in a quantified context
-            grabObservables = length (M.elems allModelInputs) == length qinps -- i.e., we didn't drop anything
-
-          obsvs <- if grabObservables
-                   then getObservables
-                   else queryDebug ["*** In a quantified context, obvservables will not be printed."] >> return []
-
-          let
-            grab :: (MonadIO m, MonadQuery m) => NamedSymVar -> m (M.Map SV (String, CV))
-=======
             allModelInputs = if isSAT
                              then prefixExistentials qinps
                              else prefixUniversals   qinps
@@ -352,22 +333,11 @@
 
           let
             grab :: (MonadIO m, MonadQuery m) => NamedSymVar -> m (String, CV)
->>>>>>> 08eab6a7
             grab (NamedSymVar sv nm) = wrap <$> theCV
                  where
                    theCV :: (MonadIO m, MonadQuery m) => m CV
                    !theCV = getValueCV mbi sv
 
-<<<<<<< HEAD
-                   wrap :: CV -> M.Map SV (String, CV)
-                   wrap !c = M.singleton sv (name, c)
-                     where !name = unpack nm
-
-          !inputAssocs <- mconcat . mconcat . M.elems <$> mapM (mapM grab) allModelInputs
-
-          let --TODO this is a map merge through a list, just do the map merge
-              !assocs    = M.fromList $! obsvs <> M.elems inputAssocs
-=======
                    wrap :: CV -> (String, CV)
                    wrap !c = (name, c)
                      where !name = unpack nm
@@ -376,7 +346,6 @@
 
           let --TODO this is a map merge through a list, just do the map merge
               !assocs    = obsvs <> inputAssocs
->>>>>>> 08eab6a7
 
 
           -- collect UIs, and UI functions if requested
@@ -392,17 +361,10 @@
                   Just cmds -> mapM_ (send True) cmds
 
           bindings <- let get i@(ALL, _)      = return (i, Nothing)
-<<<<<<< HEAD
-                          get i@(EX, getSV -> sv) = case sv `M.lookup` inputAssocs of
-                                                  Just (_, cv) -> return (i, Just cv)
-                                                  Nothing      -> do !cv <- getValueCV mbi sv
-                                                                     return (i, Just cv)
-=======
                           get i@(EX, getSV -> sv) = case getId (swNodeId sv) `IM.lookup` inputAssocs of
                                                       Just (_, cv) -> return (i, Just cv)
                                                       Nothing      -> do !cv <- getValueCV mbi sv
                                                                          return (i, Just cv)
->>>>>>> 08eab6a7
 
                           flipQ i@(q, sv) = case (isSAT, q) of
                                              (True,  _ )  -> i
@@ -418,13 +380,8 @@
           uiVals    <- mapM (\ui@(nm, _) -> (nm,) <$> getUICVal mbi ui) uiRegs
 
           return SMTModel { modelObjectives = []
-<<<<<<< HEAD
-                          , modelBindings   = bindings
-                          , modelAssocs     = M.fromList uiVals <> assocs
-=======
                           , modelBindings   = IM.elems <$> bindings
                           , modelAssocs     = M.fromList $ uiVals <> IM.elems assocs
->>>>>>> 08eab6a7
                           , modelUIFuns     = uiFunVals
                           }
 
