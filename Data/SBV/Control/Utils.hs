-----------------------------------------------------------------------------
-- |
-- Module    : Data.SBV.Control.Utils
-- Copyright : (c) Levent Erkok
-- License   : BSD3
-- Maintainer: erkokl@gmail.com
-- Stability : experimental
--
-- Query related utils.
-----------------------------------------------------------------------------

{-# LANGUAGE BangPatterns           #-}
{-# LANGUAGE FlexibleContexts       #-}
{-# LANGUAGE FlexibleInstances      #-}
{-# LANGUAGE FunctionalDependencies #-}
{-# LANGUAGE LambdaCase             #-}
{-# LANGUAGE NamedFieldPuns         #-}
{-# LANGUAGE ScopedTypeVariables    #-}
{-# LANGUAGE ViewPatterns           #-}
{-# LANGUAGE TupleSections          #-}
{-# LANGUAGE TypeApplications       #-}

{-# OPTIONS_GHC -Wall -Werror -fno-warn-orphans #-}

module Data.SBV.Control.Utils (
       io
     , ask, send, getValue, getFunction, getUninterpretedValue
     , getValueCV, getUICVal, getUIFunCVAssoc, getUnsatAssumptions
     , SMTFunction(..), registerUISMTFunction
     , getQueryState, modifyQueryState, getConfig, getObjectives, getUIs
     , getSBVAssertions, getSBVPgm, getQuantifiedInputs, getObservables
     , checkSat, checkSatUsing, getAllSatResult
     , inNewContext, freshVar, freshVar_, freshArray, freshArray_
     , parse
     , unexpected
     , timeout
     , queryDebug
     , retrieveResponse
     , recoverKindedValue
     , runProofOn
     , executeQuery
     ) where

import Data.List  (sortBy, sortOn, elemIndex, partition, groupBy, tails, intercalate, nub, sort, isPrefixOf)

import Data.Char     (isPunctuation, isSpace, chr, ord, isDigit)
import Data.Function (on)

import Data.Proxy

import qualified Data.Map.Strict    as Map
import qualified Data.IntMap.Strict as IMap
import qualified Data.Sequence      as S
import qualified Data.Foldable as F (toList)

import Control.Monad            (join, unless, zipWithM, when, replicateM)
import Control.Monad.IO.Class   (MonadIO, liftIO)
import Control.Monad.Trans      (lift)
import Control.Monad.Reader     (runReaderT)

import Data.Maybe (isNothing, isJust)

import Data.IORef (readIORef, writeIORef)

import Data.Time (getZonedTime)
import Data.Text (unpack)

import Data.SBV.Core.Data     ( SV(..), trueSV, falseSV, CV(..), trueCV, falseCV, SBV, sbvToSV, kindOf, Kind(..)
                              , HasKind(..), mkConstCV, CVal(..), SMTResult(..)
                              , NamedSymVar, SMTConfig(..), SMTModel(..)
                              , QueryState(..), SVal(..), Quantifier(..), cache
                              , newExpr, SBVExpr(..), Op(..), FPOp(..), SBV(..), SymArray(..)
                              , SolverContext(..), SBool, Objective(..), SolverCapabilities(..), capabilities
                              , Result(..), SMTProblem(..), trueSV, SymVal(..), SBVPgm(..), SMTSolver(..), SBVRunMode(..)
                              , SBVType(..), forceSVArg, RoundingMode(RoundNearestTiesToEven), (.=>)
                              , RCSet(..)
                              )

import Data.SBV.Core.Symbolic ( IncState(..), withNewIncState, State(..), svToSV, symbolicEnv, SymbolicT
                              , MonadQuery(..), QueryContext(..), Queriable(..), Fresh(..), VarContext(..)
                              , registerLabel, svMkSymVar, validationRequested
                              , isSafetyCheckingIStage, isSetupIStage, isRunIStage, IStage(..), QueryT(..)
                              , extractSymbolicSimulationState, MonadSymbolic(..), newUninterpreted
<<<<<<< HEAD
                              , NamedSymVar(..),getSV,getUserName', getInputs
                              , userInps, uInpsToList, inpsFromListWith, UserInps
=======
                              , NamedSymVar(..),getSV,getUserName', getInputs, swNodeId, getId
                              , userInps, uInpsToList, inpsFromListWith, UserInps
                              , prefixExistentials
>>>>>>> 08eab6a7
                              )

import Data.SBV.Core.AlgReals   (mergeAlgReals, AlgReal(..), RealPoint(..))
import Data.SBV.Core.Kind       (smtType, hasUninterpretedSorts)
import Data.SBV.Core.Operations (svNot, svNotEqual, svOr)

import Data.SBV.SMT.SMT     (showModel, parseCVs, SatModel, AllSatResult(..))
import Data.SBV.SMT.SMTLib  (toIncSMTLib, toSMTLib)
import Data.SBV.SMT.Utils   (showTimeoutValue, addAnnotations, alignPlain, debug, mergeSExpr, SBVException(..))

import Data.SBV.Utils.ExtractIO
import Data.SBV.Utils.Lib       (qfsToString)
import Data.SBV.Utils.SExpr
import Data.SBV.Utils.PrettyNum (cvToSMTLib)

import Data.SBV.Control.Types

import qualified Data.Set as Set (empty, fromList, toAscList)

import qualified Control.Exception as C

import GHC.Stack

-- | 'Data.SBV.Trans.Control.QueryT' as a 'SolverContext'.
instance MonadIO m => SolverContext (QueryT m) where
   constrain              = addQueryConstraint False []
   softConstrain          = addQueryConstraint True  []
   namedConstraint nm     = addQueryConstraint False [(":named", nm)]
   constrainWithAttribute = addQueryConstraint False
   addAxiom               = addQueryAxiom
   contextState           = queryState

   setOption o
     | isStartModeOption o = error $ unlines [ ""
                                             , "*** Data.SBV: '" ++ show o ++ "' can only be set at start-up time."
                                             , "*** Hint: Move the call to 'setOption' before the query."
                                             ]
     | True                = send True $ setSMTOption o

-- | Adding a constraint, possibly with attributes and possibly soft. Only used internally.
-- Use 'constrain' and 'namedConstraint' from user programs.
addQueryConstraint :: (MonadIO m, MonadQuery m) => Bool -> [(String, String)] -> SBool -> m ()
addQueryConstraint isSoft atts b = do sv <- inNewContext (\st -> liftIO $ do mapM_ (registerLabel "Constraint" st) [nm | (":named", nm) <- atts]
                                                                             sbvToSV st b)

                                      unless (null atts && sv == trueSV) $
                                             send True $ "(" ++ asrt ++ " " ++ addAnnotations atts (show sv)  ++ ")"
   where asrt | isSoft = "assert-soft"
              | True   = "assert"

addQueryAxiom :: (MonadIO m, MonadQuery m) => String -> [String] -> m ()
addQueryAxiom nm ls = do send True $ "; -- user given axiom: " ++ nm
                         send True $ intercalate "\n" ls

-- | Get the current configuration
getConfig :: (MonadIO m, MonadQuery m) => m SMTConfig
getConfig = queryConfig <$> getQueryState

-- | Get the objectives
getObjectives :: (MonadIO m, MonadQuery m) => m [Objective (SV, SV)]
getObjectives = do State{rOptGoals} <- queryState
                   io $ reverse <$> readIORef rOptGoals

-- | Get the program
getSBVPgm :: (MonadIO m, MonadQuery m) => m SBVPgm
getSBVPgm = do State{spgm} <- queryState
               io $ readIORef spgm

-- | Get the assertions put in via 'Data.SBV.sAssert'
getSBVAssertions :: (MonadIO m, MonadQuery m) => m [(String, Maybe CallStack, SV)]
getSBVAssertions = do State{rAsserts} <- queryState
                      io $ reverse <$> readIORef rAsserts

-- | Generalization of 'Data.SBV.Control.io'
io :: MonadIO m => IO a -> m a
io = liftIO
{-# INLINE io #-}

-- | Sync-up the external solver with new context we have generated
syncUpSolver :: (MonadIO m, MonadQuery m) => IncState -> m ()
syncUpSolver is = do
        cfg <- getConfig
        ls  <- io $ do let swap  (a, b)        = (b, a)
                           cmp   (a, _) (b, _) = a `compare` b
                           arrange (i, (at, rt, es)) = ((i, at, rt), es)
                       inps        <- reverse <$> readIORef (rNewInps is)
                       ks          <- readIORef (rNewKinds is)
                       cnsts       <- sortBy cmp . map swap . Map.toList <$> readIORef (rNewConsts is)
                       arrs        <- IMap.toAscList <$> readIORef (rNewArrs is)
                       tbls        <- map arrange . sortBy cmp . map swap . Map.toList <$> readIORef (rNewTbls is)
                       uis         <- Map.toAscList <$> readIORef (rNewUIs is)
                       as          <- readIORef (rNewAsgns is)
                       constraints <- readIORef (rNewConstraints is)

                       return $ toIncSMTLib cfg inps ks cnsts arrs tbls uis as constraints cfg
        mapM_ (send True) $ mergeSExpr ls

-- | Retrieve the query context
getQueryState :: (MonadIO m, MonadQuery m) => m QueryState
getQueryState = do state <- queryState
                   mbQS  <- io $ readIORef (rQueryState state)
                   case mbQS of
                     Nothing -> error $ unlines [ ""
                                                , "*** Data.SBV: Impossible happened: Query context required in a non-query mode."
                                                , "Please report this as a bug!"
                                                ]
                     Just qs -> return qs

-- | Generalization of 'Data.SBV.Control.modifyQueryState'
modifyQueryState :: (MonadIO m, MonadQuery m) => (QueryState -> QueryState) -> m ()
modifyQueryState f = do state <- queryState
                        mbQS  <- io $ readIORef (rQueryState state)
                        case mbQS of
                          Nothing -> error $ unlines [ ""
                                                     , "*** Data.SBV: Impossible happened: Query context required in a non-query mode."
                                                     , "Please report this as a bug!"
                                                     ]
                          Just qs -> let fqs = f qs
                                     in fqs `seq` io $ writeIORef (rQueryState state) $ Just fqs

-- | Generalization of 'Data.SBV.Control.inNewContext'
inNewContext :: (MonadIO m, MonadQuery m) => (State -> IO a) -> m a
inNewContext !act = do !st <- queryState
                       (!is, !r) <- io $! withNewIncState st act
                       syncUpSolver is
                       return r

-- | Generic 'Queriable' instance for 'SymVal' values
instance (MonadIO m, SymVal a) => Queriable m (SBV a) a where
  create  = freshVar_
  project = getValue
  embed   = return . literal

-- | Generic 'Queriable' instance for things that are 'Fresh' and look like containers:
instance (MonadIO m, SymVal a, Foldable t, Traversable t, Fresh m (t (SBV a))) => Queriable m (t (SBV a)) (t a) where
  create  = fresh
  project = mapM getValue
  embed   = return . fmap literal

-- | Generalization of 'Data.SBV.Control.freshVar_'
freshVar_ :: forall a m. (MonadIO m, MonadQuery m, SymVal a) => m (SBV a)
freshVar_ = inNewContext $ fmap SBV . svMkSymVar QueryVar k Nothing
  where k = kindOf (Proxy @a)

-- | Generalization of 'Data.SBV.Control.freshVar'
freshVar :: forall a m. (MonadIO m, MonadQuery m, SymVal a) => String -> m (SBV a)
freshVar nm = inNewContext $ fmap SBV . svMkSymVar QueryVar k (Just nm)
  where k = kindOf (Proxy @a)

-- | Generalization of 'Data.SBV.Control.freshArray_'
freshArray_ :: (MonadIO m, MonadQuery m, SymArray array, HasKind a, HasKind b) => Maybe (SBV b) -> m (array a b)
freshArray_ = mkFreshArray Nothing

-- | Generalization of 'Data.SBV.Control.freshArray'
freshArray :: (MonadIO m, MonadQuery m, SymArray array, HasKind a, HasKind b) => String -> Maybe (SBV b) -> m (array a b)
freshArray nm = mkFreshArray (Just nm)

-- | Creating arrays, internal use only.
mkFreshArray :: (MonadIO m, MonadQuery m, SymArray array, HasKind a, HasKind b) => Maybe String -> Maybe (SBV b) -> m (array a b)
mkFreshArray mbNm mbVal = inNewContext $ newArrayInState mbNm mbVal

-- | Generalization of 'Data.SBV.Control.queryDebug'
queryDebug :: (MonadIO m, MonadQuery m) => [String] -> m ()
queryDebug msgs = do QueryState{queryConfig} <- getQueryState
                     io $ debug queryConfig msgs

-- | Generalization of 'Data.SBV.Control.ask'
ask :: (MonadIO m, MonadQuery m) => String -> m String
ask !s = do QueryState{queryAsk, queryTimeOutValue} <- getQueryState

            case queryTimeOutValue of
              Nothing -> queryDebug ["[SEND] " `alignPlain` s]
              Just i  -> queryDebug ["[SEND, TimeOut: " ++ showTimeoutValue i ++ "] " `alignPlain` s]
            r <- io $ queryAsk queryTimeOutValue s
            queryDebug ["[RECV] " `alignPlain` r]

            return r

-- | Send a string to the solver, and return the response. Except, if the response
-- is one of the "ignore" ones, keep querying.
askIgnoring :: (MonadIO m, MonadQuery m) => String -> [String] -> m String
askIgnoring s ignoreList = do

           QueryState{queryAsk, queryRetrieveResponse, queryTimeOutValue} <- getQueryState

           case queryTimeOutValue of
             Nothing -> queryDebug ["[SEND] " `alignPlain` s]
             Just i  -> queryDebug ["[SEND, TimeOut: " ++ showTimeoutValue i ++ "] " `alignPlain` s]
           r <- io $ queryAsk queryTimeOutValue s
           queryDebug ["[RECV] " `alignPlain` r]

           let loop currentResponse
                 | currentResponse `notElem` ignoreList
                 = return currentResponse
                 | True
                 = do queryDebug ["[WARN] Previous response is explicitly ignored, beware!"]
                      newResponse <- io $ queryRetrieveResponse queryTimeOutValue
                      queryDebug ["[RECV] " `alignPlain` newResponse]
                      loop newResponse

           loop r

-- | Generalization of 'Data.SBV.Control.send'
send :: (MonadIO m, MonadQuery m) => Bool -> String -> m ()
send requireSuccess s = do

            QueryState{queryAsk, querySend, queryConfig, queryTimeOutValue} <- getQueryState

            if requireSuccess && supportsCustomQueries (capabilities (solver queryConfig))
               then do r <- io $ queryAsk queryTimeOutValue s

                       case words r of
                         ["success"] -> queryDebug ["[GOOD] " `alignPlain` s]
                         _           -> do case queryTimeOutValue of
                                             Nothing -> queryDebug ["[FAIL] " `alignPlain` s]
                                             Just i  -> queryDebug [("[FAIL, TimeOut: " ++ showTimeoutValue i ++ "]  ") `alignPlain` s]


                                           let cmd = case words (dropWhile (\c -> isSpace c || isPunctuation c) s) of
                                                       (c:_) -> c
                                                       _     -> "Command"

                                           unexpected cmd s "success" Nothing r Nothing

               else do -- fire and forget. if you use this, you're on your own!
                       queryDebug ["[FIRE] " `alignPlain` s]
                       io $ querySend queryTimeOutValue s

-- | Generalization of 'Data.SBV.Control.retrieveResponse'
retrieveResponse :: (MonadIO m, MonadQuery m) => String -> Maybe Int -> m [String]
retrieveResponse userTag mbTo = do
             ts  <- io (show <$> getZonedTime)

             let synchTag = show $ userTag ++ " (at: " ++ ts ++ ")"
                 cmd = "(echo " ++ synchTag ++ ")"

             queryDebug ["[SYNC] Attempting to synchronize with tag: " ++ synchTag]

             send False cmd

             QueryState{queryRetrieveResponse} <- getQueryState

             let loop sofar = do
                  s <- io $ queryRetrieveResponse mbTo

                  -- strictly speaking SMTLib requires solvers to print quotes around
                  -- echo'ed strings, but they don't always do. Accommodate for that
                  -- here, though I wish we didn't have to.
                  if s == synchTag || show s == synchTag
                     then do queryDebug ["[SYNC] Synchronization achieved using tag: " ++ synchTag]
                             return $ reverse sofar
                     else do queryDebug ["[RECV] " `alignPlain` s]
                             loop (s : sofar)

             loop []

-- | Generalization of 'Data.SBV.Control.getValue'
getValue :: (MonadIO m, MonadQuery m, SymVal a) => SBV a -> m a
getValue s = do !sv <- inNewContext (`sbvToSV` s)
                !cv <- getValueCV Nothing sv
                return $! fromCV cv

-- | A class which allows for sexpr-conversion to functions
class (HasKind r, SatModel r) => SMTFunction fun a r | fun -> a r where
  sexprToArg     :: fun -> [SExpr] -> Maybe a
  smtFunName     :: (MonadIO m, SolverContext m, MonadSymbolic m) => fun -> m String
  smtFunSaturate :: fun -> SBV r
  smtFunType     :: fun -> SBVType
  smtFunDefault  :: fun -> Maybe r
  sexprToFun     :: (MonadIO m, SolverContext m, MonadQuery m, MonadSymbolic m, SymVal r) => fun -> SExpr -> m (Maybe ([(a, r)], r))

  {-# MINIMAL sexprToArg, smtFunSaturate, smtFunType  #-}

  -- Given the function, figure out a default "return value"
  smtFunDefault _
    | Just v <- defaultKindedValue (kindOf (Proxy @r)), Just (res, []) <- parseCVs [v]
    = Just res
    | True
    = Nothing

  -- Given the function, determine what its name is and do some sanity checks
  smtFunName f = do st@State{rUIMap} <- contextState
                    uiMap <- liftIO $ readIORef rUIMap
                    findName st uiMap
    where findName st@State{spgm} uiMap = do
             r <- liftIO $ sbvToSV st (smtFunSaturate f)
             liftIO $ forceSVArg r
             SBVPgm asgns <- liftIO $ readIORef spgm

             let cantFind = error $ unlines $    [ ""
                                                 , "*** Data.SBV.getFunction: Must be called on an uninterpreted function!"
                                                 , "***"
                                                 , "***    Expected to receive a function created by \"uninterpret\""
                                                 ]
                                              ++ tag
                                              ++ [ "***"
                                                 , "*** Make sure to call getFunction on uninterpreted functions only!"
                                                 , "*** If that is already the case, please report this as a bug."
                                                 ]
                      where tag = case map fst (Map.toList uiMap) of
                                    []    -> [ "***    But, there are no matching uninterpreted functions in the context." ]
                                    [x]   -> [ "***    The only possible candidate is: " ++ x ]
                                    cands -> [ "***    Candidates are:"
                                             , "***        " ++ intercalate ", " cands
                                             ]

             case S.findIndexR ((== r) . fst) asgns of
               Nothing -> cantFind
               Just i  -> case asgns `S.index` i of
                            (sv, SBVApp (Uninterpreted nm) _) | r == sv -> return nm
                            _                                           -> cantFind

  sexprToFun f e = do nm <- smtFunName f
                      case parseSExprFunction e of
                        Just (Left nm') -> case (nm == nm', smtFunDefault f) of
                                             (True, Just v)  -> return $ Just ([], v)
                                             _               -> bailOut nm
                        Just (Right v)  -> return $ convert v
                        Nothing         -> do mbPVS <- pointWiseExtract nm (smtFunType f)
                                              return $ mbPVS >>= convert
    where convert    (vs, d) = (,) <$> mapM sexprPoint vs <*> sexprToVal d
          sexprPoint (as, v) = (,) <$> sexprToArg f as    <*> sexprToVal v

          bailOut nm = error $ unlines [ ""
                                       , "*** Data.SBV.getFunction: Unable to extract an interpretation for function " ++ show nm
                                       , "***"
                                       , "*** Failed while trying to extract a pointwise interpretation."
                                       , "***"
                                       , "*** This could be a bug with SBV or the backend solver. Please report!"
                                       ]

-- | Registering an uninterpreted SMT function. This is typically not necessary as uses of the UI
-- function itself will register it automatically. But there are cases where doing this explicitly can
-- come in handy.
registerUISMTFunction :: (MonadIO m, SolverContext m, MonadSymbolic m) => SMTFunction fun a r => fun -> m ()
registerUISMTFunction f = do st <- contextState
                             nm <- smtFunName f
                             io $ newUninterpreted st nm (smtFunType f) Nothing

-- | Pointwise function value extraction. If we get unlucky and can't parse z3's output (happens
-- when we have all booleans and z3 decides to spit out an expression), just brute force our
-- way out of it. Note that we only do this if we have a pure boolean type, as otherwise we'd blow
-- up. And I think it'll only be necessary then, I haven't seen z3 try anything smarter in other scenarios.
pointWiseExtract ::  forall m. (MonadIO m, MonadQuery m) => String -> SBVType -> m (Maybe ([([SExpr], SExpr)], SExpr))
pointWiseExtract nm typ
   | isBoolFunc
   = tryPointWise
   | True
   = error $ unlines [ ""
                     , "*** Data.SBV.getFunction: Unsupported: Extracting interpretation for function:"
                     , "***"
                     , "***     " ++ nm ++ " :: " ++ show typ
                     , "***"
                     , "*** At this time, the expression returned by the solver is too complicated for SBV!"
                     , "***"
                     , "*** You can ignore uninterpreted function models for sat models using the 'satTrackUFs' parameter:"
                     , "***"
                     , "***             satWith    z3{satTrackUFs = False}"
                     , "***             allSatWith z3{satTrackUFs = False}"
                     , "***"
                     , "*** You can see the response from the solver by running with '{verbose = True}' option."
                     , "***"
                     , "*** NB. If this is a use case you'd like SBV to support, please get in touch!"
                     ]
  where trueSExpr  = ENum (1, Nothing)
        falseSExpr = ENum (0, Nothing)

        isTrueSExpr (ENum (1, Nothing)) = True
        isTrueSExpr (ENum (0, Nothing)) = False
        isTrueSExpr s                   = error $ "Data.SBV.pointWiseExtract: Impossible happened: Received: " ++ show s

        (nArgs, isBoolFunc) = case typ of
                                SBVType ts -> (length ts - 1, all (== KBool) ts)

        getBVal :: [SExpr] -> m ([SExpr], SExpr)
        getBVal args = do let shc c | isTrueSExpr c = "true"
                                    | True          = "false"

                              as = unwords $ map shc args

                              cmd   = "(get-value ((" ++ nm ++ " " ++ as ++ ")))"

                              bad   = unexpected "get-value" cmd ("pointwise value of boolean function " ++ nm ++ " on " ++ show as) Nothing

                          r <- ask cmd

                          parse r bad $ \case EApp [EApp [_, e]] -> return (args, e)
                                              _                  -> bad r Nothing

        getBVals :: m [([SExpr], SExpr)]
        getBVals = mapM getBVal $ replicateM nArgs [falseSExpr, trueSExpr]

        tryPointWise
          | not isBoolFunc
          = return Nothing
          | nArgs < 1
          = error $ "Data.SBV.pointWiseExtract: Impossible happened, nArgs < 1: " ++ show nArgs ++ " type: " ++ show typ
          | True
          = do vs <- getBVals
               -- Pick the value that will give us the fewer entries
               let (trues, falses) = partition (\(_, v) -> isTrueSExpr v) vs
               return $ Just $ if length trues <= length falses
                               then (trues,  falseSExpr)
                               else (falses, trueSExpr)

-- | For saturation purposes, get a proper argument. The forall quantification
-- is safe here since we only use in smtFunSaturate calls, which looks at the
-- kind stored inside only.
mkArg :: forall a. Kind -> SBV a
mkArg k = case defaultKindedValue k of
            Nothing -> error $ unlines [ ""
                                       , "*** Data.SBV.smtFunSaturate: Impossible happened!"
                                       , "*** Unable to create a valid parameter for kind: " ++ show k
                                       , "*** Please report this as an SBV bug!"
                                       ]
            Just c -> SBV $ SVal k (Left c)

-- | Functions of arity 1
instance ( SymVal a, HasKind a
         , SatModel r, HasKind r
         ) => SMTFunction (SBV a -> SBV r) a r
         where
  sexprToArg _ [a0] = sexprToVal a0
  sexprToArg _ _    = Nothing

  smtFunType _ = SBVType [kindOf (Proxy @a), kindOf (Proxy @r)]

  smtFunSaturate f = f $ mkArg (kindOf (Proxy @a))

-- | Functions of arity 2
instance ( SymVal a,  HasKind a
         , SymVal b,  HasKind b
         , SatModel r, HasKind r
         ) => SMTFunction (SBV a -> SBV b -> SBV r) (a, b) r
         where
  sexprToArg _ [a0, a1] = (,) <$> sexprToVal a0 <*> sexprToVal a1
  sexprToArg _ _        = Nothing

  smtFunType _ = SBVType [kindOf (Proxy @a), kindOf (Proxy @b), kindOf (Proxy @r)]

  smtFunSaturate f = f (mkArg (kindOf (Proxy @a)))
                       (mkArg (kindOf (Proxy @b)))

-- | Functions of arity 3
instance ( SymVal a,   HasKind a
         , SymVal b,   HasKind b
         , SymVal c,   HasKind c
         , SatModel r, HasKind r
         ) => SMTFunction (SBV a -> SBV b -> SBV c -> SBV r) (a, b, c) r
         where
  sexprToArg _ [a0, a1, a2] = (,,) <$> sexprToVal a0 <*> sexprToVal a1 <*> sexprToVal a2
  sexprToArg _ _            = Nothing

  smtFunType _ = SBVType [kindOf (Proxy @a), kindOf (Proxy @b), kindOf (Proxy @c), kindOf (Proxy @r)]

  smtFunSaturate f = f (mkArg (kindOf (Proxy @a)))
                       (mkArg (kindOf (Proxy @b)))
                       (mkArg (kindOf (Proxy @c)))

-- | Functions of arity 4
instance ( SymVal a,   HasKind a
         , SymVal b,   HasKind b
         , SymVal c,   HasKind c
         , SymVal d,   HasKind d
         , SatModel r, HasKind r
         ) => SMTFunction (SBV a -> SBV b -> SBV c -> SBV d -> SBV r) (a, b, c, d) r
         where
  sexprToArg _ [a0, a1, a2, a3] = (,,,) <$> sexprToVal a0 <*> sexprToVal a1 <*> sexprToVal a2 <*> sexprToVal a3
  sexprToArg _ _               = Nothing

  smtFunType _ = SBVType [kindOf (Proxy @a), kindOf (Proxy @b), kindOf (Proxy @c), kindOf (Proxy @d), kindOf (Proxy @r)]

  smtFunSaturate f = f (mkArg (kindOf (Proxy @a)))
                       (mkArg (kindOf (Proxy @b)))
                       (mkArg (kindOf (Proxy @c)))
                       (mkArg (kindOf (Proxy @d)))

-- | Functions of arity 5
instance ( SymVal a,   HasKind a
         , SymVal b,   HasKind b
         , SymVal c,   HasKind c
         , SymVal d,   HasKind d
         , SymVal e,   HasKind e
         , SatModel r, HasKind r
         ) => SMTFunction (SBV a -> SBV b -> SBV c -> SBV d -> SBV e -> SBV r) (a, b, c, d, e) r
         where
  sexprToArg _ [a0, a1, a2, a3, a4] = (,,,,) <$> sexprToVal a0 <*> sexprToVal a1 <*> sexprToVal a2 <*> sexprToVal a3 <*> sexprToVal a4
  sexprToArg _ _                    = Nothing

  smtFunType _ = SBVType [kindOf (Proxy @a), kindOf (Proxy @b), kindOf (Proxy @c), kindOf (Proxy @d), kindOf (Proxy @e), kindOf (Proxy @r)]

  smtFunSaturate f = f (mkArg (kindOf (Proxy @a)))
                       (mkArg (kindOf (Proxy @b)))
                       (mkArg (kindOf (Proxy @c)))
                       (mkArg (kindOf (Proxy @d)))
                       (mkArg (kindOf (Proxy @e)))

-- | Functions of arity 6
instance ( SymVal a,   HasKind a
         , SymVal b,   HasKind b
         , SymVal c,   HasKind c
         , SymVal d,   HasKind d
         , SymVal e,   HasKind e
         , SymVal f,   HasKind f
         , SatModel r, HasKind r
         ) => SMTFunction (SBV a -> SBV b -> SBV c -> SBV d -> SBV e -> SBV f -> SBV r) (a, b, c, d, e, f) r
         where
  sexprToArg _ [a0, a1, a2, a3, a4, a5] = (,,,,,) <$> sexprToVal a0 <*> sexprToVal a1 <*> sexprToVal a2 <*> sexprToVal a3 <*> sexprToVal a4 <*> sexprToVal a5
  sexprToArg _ _                        = Nothing

  smtFunType _ = SBVType [kindOf (Proxy @a), kindOf (Proxy @b), kindOf (Proxy @c), kindOf (Proxy @d), kindOf (Proxy @e), kindOf (Proxy @f), kindOf (Proxy @r)]

  smtFunSaturate f = f (mkArg (kindOf (Proxy @a)))
                       (mkArg (kindOf (Proxy @b)))
                       (mkArg (kindOf (Proxy @c)))
                       (mkArg (kindOf (Proxy @d)))
                       (mkArg (kindOf (Proxy @e)))
                       (mkArg (kindOf (Proxy @f)))

-- | Functions of arity 7
instance ( SymVal a,   HasKind a
         , SymVal b,   HasKind b
         , SymVal c,   HasKind c
         , SymVal d,   HasKind d
         , SymVal e,   HasKind e
         , SymVal f,   HasKind f
         , SymVal g,   HasKind g
         , SatModel r, HasKind r
         ) => SMTFunction (SBV a -> SBV b -> SBV c -> SBV d -> SBV e -> SBV f -> SBV g -> SBV r) (a, b, c, d, e, f, g) r
         where
  sexprToArg _ [a0, a1, a2, a3, a4, a5, a6] = (,,,,,,) <$> sexprToVal a0 <*> sexprToVal a1 <*> sexprToVal a2 <*> sexprToVal a3 <*> sexprToVal a4 <*> sexprToVal a5 <*> sexprToVal a6
  sexprToArg _ _                            = Nothing

  smtFunType _ = SBVType [kindOf (Proxy @a), kindOf (Proxy @b), kindOf (Proxy @c), kindOf (Proxy @d), kindOf (Proxy @e), kindOf (Proxy @f), kindOf (Proxy @g), kindOf (Proxy @r)]

  smtFunSaturate f = f (mkArg (kindOf (Proxy @a)))
                       (mkArg (kindOf (Proxy @b)))
                       (mkArg (kindOf (Proxy @c)))
                       (mkArg (kindOf (Proxy @d)))
                       (mkArg (kindOf (Proxy @e)))
                       (mkArg (kindOf (Proxy @f)))
                       (mkArg (kindOf (Proxy @g)))

-- | Functions of arity 8
instance ( SymVal a,   HasKind a
         , SymVal b,   HasKind b
         , SymVal c,   HasKind c
         , SymVal d,   HasKind d
         , SymVal e,   HasKind e
         , SymVal f,   HasKind f
         , SymVal g,   HasKind g
         , SymVal h,   HasKind h
         , SatModel r, HasKind r
         ) => SMTFunction (SBV a -> SBV b -> SBV c -> SBV d -> SBV e -> SBV f -> SBV g -> SBV h -> SBV r) (a, b, c, d, e, f, g, h) r
         where
  sexprToArg _ [a0, a1, a2, a3, a4, a5, a6, a7] = (,,,,,,,) <$> sexprToVal a0 <*> sexprToVal a1 <*> sexprToVal a2 <*> sexprToVal a3 <*> sexprToVal a4 <*> sexprToVal a5 <*> sexprToVal a6 <*> sexprToVal a7
  sexprToArg _ _                                = Nothing

  smtFunType _ = SBVType [kindOf (Proxy @a), kindOf (Proxy @b), kindOf (Proxy @c), kindOf (Proxy @d), kindOf (Proxy @e), kindOf (Proxy @f), kindOf (Proxy @g), kindOf (Proxy @h), kindOf (Proxy @r)]

  smtFunSaturate f = f (mkArg (kindOf (Proxy @a)))
                       (mkArg (kindOf (Proxy @b)))
                       (mkArg (kindOf (Proxy @c)))
                       (mkArg (kindOf (Proxy @d)))
                       (mkArg (kindOf (Proxy @e)))
                       (mkArg (kindOf (Proxy @f)))
                       (mkArg (kindOf (Proxy @g)))
                       (mkArg (kindOf (Proxy @h)))

-- | Generalization of 'Data.SBV.Control.getFunction'
getFunction :: (MonadIO m, MonadQuery m, SolverContext m, MonadSymbolic m, SymVal a, SymVal r, SMTFunction fun a r) => fun -> m ([(a, r)], r)
getFunction f = do nm <- smtFunName f

                   let cmd = "(get-value (" ++ nm ++ "))"
                       bad = unexpected "getFunction" cmd "a function value" Nothing

                   r <- ask cmd

                   parse r bad $ \case EApp [EApp [ECon o, e]] | o == nm -> do mbAssocs <- sexprToFun f e
                                                                               case mbAssocs of
                                                                                 Just assocs -> return assocs
                                                                                 Nothing     -> do mbPVS <- pointWiseExtract nm (smtFunType f)
                                                                                                   case mbPVS >>= convert of
                                                                                                     Just x  -> return x
                                                                                                     Nothing -> bad r Nothing
                                       _                                 -> bad r Nothing
    where convert    (vs, d) = (,) <$> mapM sexprPoint vs <*> sexprToVal d
          sexprPoint (as, v) = (,) <$> sexprToArg f as    <*> sexprToVal v

-- | Generalization of 'Data.SBV.Control.getUninterpretedValue'
getUninterpretedValue :: (MonadIO m, MonadQuery m, HasKind a) => SBV a -> m String
getUninterpretedValue s =
        case kindOf s of
          KUserSort _ Nothing -> do sv <- inNewContext (`sbvToSV` s)

                                    let nm  = show sv
                                        cmd = "(get-value (" ++ nm ++ "))"
                                        bad = unexpected "getValue" cmd "a model value" Nothing

                                    r <- ask cmd

                                    parse r bad $ \case EApp [EApp [ECon o,  ECon v]] | o == show sv -> return v
                                                        _                                            -> bad r Nothing

          k                   -> error $ unlines [""
                                                 , "*** SBV.getUninterpretedValue: Called on an 'interpreted' kind"
                                                 , "*** "
                                                 , "***    Kind: " ++ show k
                                                 , "***    Hint: Use 'getValue' to extract value for interpreted kinds."
                                                 , "*** "
                                                 , "*** Only truly uninterpreted sorts should be used with 'getUninterpretedValue.'"
                                                 ]

-- | Get the value of a term, but in CV form. Used internally. The model-index, in particular is extremely Z3 specific!
getValueCVHelper :: (MonadIO m, MonadQuery m) => Maybe Int -> SV -> m CV
getValueCVHelper mbi s
  | s == trueSV
  = return trueCV
  | s == falseSV
  = return falseCV
  | True
  = extractValue mbi (show s) (kindOf s)

-- | "Make up" a CV for this type. Like zero, but smarter.
defaultKindedValue :: Kind -> Maybe CV
defaultKindedValue k = CV k <$> cvt k
  where cvt :: Kind -> Maybe CVal
        cvt KBool            = Just $ CInteger 0
        cvt KBounded{}       = Just $ CInteger 0
        cvt KUnbounded       = Just $ CInteger 0
        cvt KReal            = Just $ CAlgReal 0
        cvt (KUserSort _ ui) = uninterp ui
        cvt KFloat           = Just $ CFloat 0
        cvt KDouble          = Just $ CDouble 0
        cvt KChar            = Just $ CChar '\NUL'                -- why not?
        cvt KString          = Just $ CString ""
        cvt (KList  _)       = Just $ CList []
        cvt (KSet  _)        = Just $ CSet $ RegularSet Set.empty -- why not? Arguably, could be the universal set
        cvt (KTuple ks)      = CTuple <$> mapM cvt ks
        cvt (KMaybe _)       = Just $ CMaybe Nothing
        cvt (KEither k1 _)   = CEither . Left <$> cvt k1          -- why not?

        -- Tricky case of uninterpreted
        uninterp (Just (c:_)) = Just $ CUserSort (Just 1, c)
        uninterp (Just [])    = Nothing                       -- I don't think this can actually happen, but just in case
        uninterp Nothing      = Nothing                       -- Out of luck, truly uninterpreted; we don't even know if it's inhabited.

-- | Go from an SExpr directly to a value
sexprToVal :: forall a. SymVal a => SExpr -> Maybe a
sexprToVal e = fromCV <$> recoverKindedValue (kindOf (Proxy @a)) e

-- | Recover a given solver-printed value with a possible interpretation
recoverKindedValue :: Kind -> SExpr -> Maybe CV
recoverKindedValue k e = case k of
                           KBool       | ENum (i, _) <- e -> Just $ mkConstCV k i
                                       | True             -> Nothing

                           KBounded{}  | ENum (i, _) <- e -> Just $ mkConstCV k i
                                       | True             -> Nothing

                           KUnbounded  | ENum (i, _) <- e -> Just $ mkConstCV k i
                                       | True             -> Nothing

                           KReal       | ENum (i, _) <- e -> Just $ mkConstCV k i
                                       | EReal i     <- e -> Just $ CV KReal (CAlgReal i)
                                       | True             -> interpretInterval e

                           KUserSort{} | ECon s <- e -> Just $ CV k $ CUserSort (getUIIndex k s, s)
                                       | True             -> Nothing

                           KFloat      | ENum (i, _) <- e -> Just $ mkConstCV k i
                                       | EFloat i    <- e -> Just $ CV KFloat (CFloat i)
                                       | True             -> Nothing

                           KDouble     | ENum (i, _) <- e -> Just $ mkConstCV k i
                                       | EDouble i   <- e -> Just $ CV KDouble (CDouble i)
                                       | True             -> Nothing

                           KChar       | ENum (i, _) <- e -> Just $ CV KChar $ CChar $ chr $ fromIntegral i
                                       | True             -> Nothing

                           KString     | ECon s      <- e -> Just $ CV KString $ CString $ interpretString s
                                       | True             -> Nothing

                           KList ek                       -> Just $ CV k $ CList $ interpretList ek e

                           KSet ek                        -> Just $ CV k $ CSet $ interpretSet ek e

                           KTuple{}                       -> Just $ CV k $ CTuple $ interpretTuple e

                           KMaybe{}                       -> Just $ CV k $ CMaybe $ interpretMaybe k e

                           KEither{}                      -> Just $ CV k $ CEither $ interpretEither k e

  where getUIIndex (KUserSort  _ (Just xs)) i = i `elemIndex` xs
        getUIIndex _                        _ = Nothing

        stringLike xs = length xs >= 2 && head xs == '"' && last xs == '"'

        -- Make sure strings are really strings
        interpretString xs
          | not (stringLike xs)
          = error $ "Expected a string constant with quotes, received: <" ++ xs ++ ">"
          | True
          = qfsToString $ tail (init xs)

        isStringSequence (KList (KBounded _ 8)) = True
        isStringSequence _                      = False

        -- Lists are tricky since z3 prints the 8-bit variants as strings. See: <http://github.com/Z3Prover/z3/issues/1808>
        interpretList _ (ECon s)
          | isStringSequence k && stringLike s
          = map (CInteger . fromIntegral . ord) $ interpretString s
        interpretList ek topExpr = walk topExpr
          where walk (EApp [ECon "as", ECon "seq.empty", _]) = []
                walk (EApp [ECon "seq.unit", v])             = case recoverKindedValue ek v of
                                                                 Just w -> [cvVal w]
                                                                 Nothing -> error $ "Cannot parse a sequence item of kind " ++ show ek ++ " from: " ++ show v ++ extra v
                walk (EApp (ECon "seq.++" : rest))           = concatMap walk rest
                walk cur                                     = error $ "Expected a sequence constant, but received: " ++ show cur ++ extra cur

                extra cur | show cur == t = ""
                          | True          = "\nWhile parsing: " ++ t
                          where t = show topExpr

        -- Essentially treat sets as functions, since we do allow for store associations
        interpretSet ke setExpr
             | isUniversal setExpr             = ComplementSet Set.empty
             | isEmpty     setExpr             = RegularSet    Set.empty
             | Just (Right assocs) <- mbAssocs = decode assocs
             | True                            = tbd "Expected a set value, but couldn't decipher the solver output."

           where tbd w = error $ unlines [ ""
                                         , "*** Data.SBV.interpretSet: Unable to process solver output."
                                         , "***"
                                         , "*** Kind    : " ++ show (KSet ke)
                                         , "*** Received: " ++ show setExpr
                                         , "*** Reason  : " ++ w
                                         , "***"
                                         , "*** This is either a bug or something SBV currently does not support."
                                         , "*** Please report this as a feature request!"
                                         ]


                 isTrue (ENum (1, Nothing)) = True
                 isTrue (ENum (0, Nothing)) = False
                 isTrue bad                 = tbd $ "Non-boolean membership value seen: " ++ show bad

                 isUniversal (EApp [EApp [ECon "as", ECon "const", EApp [ECon "Array", _, ECon "Bool"]], r]) = isTrue r
                 isUniversal _                                                                               = False

                 isEmpty     (EApp [EApp [ECon "as", ECon "const", EApp [ECon "Array", _, ECon "Bool"]], r]) = not $ isTrue r
                 isEmpty     _                                                                               = False

                 mbAssocs = parseSExprFunction setExpr

                 decode (args, r) | isTrue r = ComplementSet $ Set.fromList [x | (x, False) <- map contents args]  -- deletions from universal
                                  | True     = RegularSet    $ Set.fromList [x | (x, True)  <- map contents args]  -- additions to empty

                 contents ([v], r) = (element v, isTrue r)
                 contents bad      = tbd $ "Multi-valued set member seen: " ++ show bad

                 element x = case recoverKindedValue ke x of
                               Just v  -> cvVal v
                               Nothing -> tbd $ "Unexpected value for kind: " ++ show (x, ke)

        interpretTuple te = walk (1 :: Int) (zipWith recoverKindedValue ks args) []
                where (ks, n) = case k of
                                  KTuple eks -> (eks, length eks)
                                  _          -> error $ unlines [ "Impossible: Expected a tuple kind, but got: " ++ show k
                                                                , "While trying to parse: " ++ show te
                                                                ]

                      -- | Convert a sexpr of n-tuple to constituent sexprs. Z3 and CVC4 differ here on how they
                      -- present tuples, so we accommodate both:
                      args = try te
                        where -- Z3 way
                              try (EApp (ECon f : as)) = case splitAt (length "mkSBVTuple") f of
                                                             ("mkSBVTuple", c) | all isDigit c && read c == n && length as == n -> as
                                                             _  -> bad
                              -- CVC4 way
                              try  (EApp (EApp [ECon "as", ECon f, _] : as)) = try (EApp (ECon f : as))
                              try  _ = bad
                              bad = error $ "Data.SBV.sexprToTuple: Impossible: Expected a constructor for " ++ show n ++ " tuple, but got: " ++ show te

                      walk _ []           sofar = reverse sofar
                      walk i (Just el:es) sofar = walk (i+1) es (cvVal el : sofar)
                      walk i (Nothing:_)  _     = error $ unlines [ "Couldn't parse a tuple element at position " ++ show i
                                                                  , "Kind: " ++ show k
                                                                  , "Expr: " ++ show te
                                                                  ]

        -- SMaybe
        interpretMaybe (KMaybe _)  (ECon "nothing_SBVMaybe")        = Nothing
        interpretMaybe (KMaybe ek) (EApp [ECon "just_SBVMaybe", a]) = case recoverKindedValue ek a of
                                                                        Just (CV _ v) -> Just v
                                                                        Nothing       -> error $ unlines [ "Couldn't parse a maybe just value"
                                                                                                         , "Kind: " ++ show ek
                                                                                                         , "Expr: " ++ show a
                                                                                                         ]
        -- CVC4 puts in full ascriptions, handle those:
        interpretMaybe _  (      EApp [ECon "as", ECon "nothing_SBVMaybe", _])     = Nothing
        interpretMaybe mk (EApp [EApp [ECon "as", ECon "just_SBVMaybe",    _], a]) = interpretMaybe mk (EApp [ECon "just_SBVMaybe", a])

        interpretMaybe _  other = error $ "Expected an SMaybe sexpr, but received: " ++ show (k, other)

        -- SEither
        interpretEither (KEither k1 _) (EApp [ECon "left_SBVEither",  a]) = case recoverKindedValue k1 a of
                                                                              Just (CV _ v) -> Left v
                                                                              Nothing       -> error $ unlines [ "Couldn't parse an either value on the left"
                                                                                                               , "Kind: " ++ show k1
                                                                                                               , "Expr: " ++ show a
                                                                                                               ]
        interpretEither (KEither _ k2) (EApp [ECon "right_SBVEither", b]) = case recoverKindedValue k2 b of
                                                                              Just (CV _ v) -> Right v
                                                                              Nothing       -> error $ unlines [ "Couldn't parse an either value on the right"
                                                                                                               , "Kind: " ++ show k2
                                                                                                               , "Expr: " ++ show b
                                                                                                               ]

        -- CVC4 puts full ascriptions:
        interpretEither ek (EApp [EApp [ECon "as", ECon "left_SBVEither",  _], a]) = interpretEither ek (EApp [ECon "left_SBVEither", a])
        interpretEither ek (EApp [EApp [ECon "as", ECon "right_SBVEither", _], b]) = interpretEither ek (EApp [ECon "right_SBVEither", b])

        interpretEither _ other = error $ "Expected an SEither sexpr, but received: " ++ show (k, other)

        -- Intervals, for dReal
        interpretInterval expr = case expr of
                                   EApp [ECon "interval", lo, hi] -> do vlo <- getBorder lo
                                                                        vhi <- getBorder hi
                                                                        pure $ CV KReal (CAlgReal (AlgInterval vlo vhi))
                                   _                              -> Nothing
          where getBorder (EApp [ECon "open",   v]) = recoverKindedValue KReal v >>= border OpenPoint
                getBorder (EApp [ECon "closed", v]) = recoverKindedValue KReal v >>= border ClosedPoint
                getBorder _                         = Nothing

                border b (CV KReal (CAlgReal (AlgRational True v))) = pure $ b v
                border _ other                                      = error $ "Data.SBV.interpretInterval.border: Expected a real-valued sexp, but received: " ++ show other


-- | Generalization of 'Data.SBV.Control.getValueCV'
getValueCV :: (MonadIO m, MonadQuery m) => Maybe Int -> SV -> m CV
getValueCV !mbi !s
  | kindOf s /= KReal
  = getValueCVHelper mbi s
  | True
  = do cfg <- getConfig
       if not (supportsApproxReals (capabilities (solver cfg)))
          then getValueCVHelper mbi s
          else do send True "(set-option :pp.decimal false)"
                  !rep1 <- getValueCVHelper mbi s
                  send True   "(set-option :pp.decimal true)"
                  send True $ "(set-option :pp.decimal_precision " ++ show (printRealPrec cfg) ++ ")"
                  !rep2 <- getValueCVHelper mbi s

                  let bad = unexpected "getValueCV" "get-value" ("a real-valued binding for " ++ show s) Nothing (show (rep1, rep2)) Nothing

                  case (rep1, rep2) of
                    (CV KReal (CAlgReal a), CV KReal (CAlgReal b)) -> return $ CV KReal (CAlgReal (mergeAlgReals ("Cannot merge real-values for " ++ show s) a b))
                    _                                              -> bad

-- | Retrieve value from the solver
extractValue :: forall m. (MonadIO m, MonadQuery m) => Maybe Int -> String -> Kind -> m CV
extractValue mbi nm k = do
       let modelIndex = case mbi of
                          Nothing -> ""
                          Just i  -> " :model_index " ++ show i

           cmd        = "(get-value (" ++ nm ++ ")" ++ modelIndex ++ ")"

           bad = unexpected "getModel" cmd ("a value binding for kind: " ++ show k) Nothing

       r <- ask cmd

       let recover val = case recoverKindedValue k val of
                           Just cv -> return cv
                           Nothing -> bad r Nothing

       parse r bad $ \case EApp [EApp [ECon v, val]] | v == nm -> recover val
                           _                                   -> bad r Nothing

-- | Generalization of 'Data.SBV.Control.getUICVal'
getUICVal :: forall m. (MonadIO m, MonadQuery m) => Maybe Int -> (String, SBVType) -> m CV
getUICVal mbi (nm, t) = case t of
                          SBVType [k] -> extractValue mbi nm k
                          _           -> error $ "SBV.getUICVal: Expected to be called on an uninterpeted value of a base type, received something else: " ++ show (nm, t)

-- | Generalization of 'Data.SBV.Control.getUIFunCVAssoc'
getUIFunCVAssoc :: forall m. (MonadIO m, MonadQuery m) => Maybe Int -> (String, SBVType) -> m ([([CV], CV)], CV)
getUIFunCVAssoc mbi (nm, typ) = do
  let modelIndex = case mbi of
                     Nothing -> ""
                     Just i  -> " :model_index " ++ show i

      cmd        = "(get-value (" ++ nm ++ ")" ++ modelIndex ++ ")"

      bad        = unexpected "get-value" cmd "a function value" Nothing

  r <- ask cmd

  let (ats, rt) = case typ of
                    SBVType as | length as > 1 -> (init as, last as)
                    _                          -> error $ "Data.SBV.getUIFunCVAssoc: Expected a function type, got: " ++ show typ

  let convert (vs, d) = (,) <$> mapM toPoint vs <*> toRes d
      toPoint (as, v)
         | length as == length ats = (,) <$> zipWithM recoverKindedValue ats as <*> toRes v
         | True                    = error $ "Data.SBV.getUIFunCVAssoc: Mismatching type/value arity, got: " ++ show (as, ats)

      toRes :: SExpr -> Maybe CV
      toRes = recoverKindedValue rt

      -- In case we end up in the pointwise scenario, boolify the result
      -- as that's the only type we support here.
      tryPointWise bailOut = do mbSExprs <- pointWiseExtract nm typ
                                case mbSExprs of
                                  Nothing     -> bailOut
                                  Just sExprs -> maybe bailOut return (convert sExprs)

  parse r bad $ \case EApp [EApp [ECon o, e]] | o == nm -> let bailOut = bad r Nothing
                                                           in case parseSExprFunction e of
                                                                Just (Right assocs) | Just res <- convert assocs                   -> return res
                                                                                    | True                                         -> tryPointWise bailOut

                                                                Just (Left nm')     | nm == nm', Just res <- defaultKindedValue rt -> return ([], res)
                                                                                    | True                                         -> bad r Nothing

                                                                Nothing                                                            -> tryPointWise bailOut

                      _                                 -> bad r Nothing

-- | Generalization of 'Data.SBV.Control.checkSat'
checkSat :: (MonadIO m, MonadQuery m) => m CheckSatResult
checkSat = do cfg <- getConfig
              checkSatUsing $ satCmd cfg

-- | Generalization of 'Data.SBV.Control.checkSatUsing'
checkSatUsing :: (MonadIO m, MonadQuery m) => String -> m CheckSatResult
checkSatUsing cmd = do let bad = unexpected "checkSat" cmd "one of sat/unsat/unknown" Nothing

                           -- Sigh.. Ignore some of the pesky warnings. We only do it as an exception here.
                           ignoreList = ["WARNING: optimization with quantified constraints is not supported"]

                       r <- askIgnoring cmd ignoreList

                       -- query for the precision if supported
                       let getPrecision = do cfg <- getConfig
                                             case supportsDeltaSat (capabilities (solver cfg)) of
                                               Nothing -> pure Nothing
                                               Just o  -> Just <$> ask o

                       parse r bad $ \case ECon "sat"       -> return Sat
                                           ECon "unsat"     -> return Unsat
                                           ECon "unknown"   -> return Unk
                                           ECon "delta-sat" -> DSat <$> getPrecision
                                           _                -> bad r Nothing

getQuantifiedInputs :: (MonadIO m, MonadQuery m) => m UserInps
getQuantifiedInputs = do State{rinps} <- queryState
                         (rQinps, rTrackers) <- liftIO $ getInputs <$> readIORef rinps
<<<<<<< HEAD

                         -- we rely on the nodeId ordering in UserInps to ensure
                         -- the order of quantifiers
                         let trackers :: UserInps
                             trackers = inpsFromListWith (const EX) $ F.toList rTrackers

=======

                         -- we rely on the nodeId ordering in UserInps to ensure
                         -- the order of quantifiers
                         let trackers :: UserInps
                             trackers = inpsFromListWith (const EX) $ F.toList rTrackers

>>>>>>> 08eab6a7
                         return $ rQinps <> trackers

-- | Get observables, i.e., those explicitly labeled by the user with a call to 'Data.SBV.observe'.
getObservables :: (MonadIO m, MonadQuery m) => m (IMap.IntMap (String, CV))
getObservables = do State{rObservables} <- queryState

                    -- hand write this filterM so we only call getValueCV once
                    let walk !sofar []                  = return sofar
                        walk !sofar ((i, (n, f, s)):os) = do cv <- getValueCV Nothing s
                                                             if f cv
                                                               then walk ((i, (n, cv)) : sofar) os
                                                               else walk sofar                  os

<<<<<<< HEAD
                    -- This intentionally reverses the result; since 'rObs' stores in reversed order
                    let walk []             !sofar = return sofar
                        walk ((!n, !f, !s):os) !sofar = do !cv <- getValueCV Nothing s
                                                           if f cv
                                                             then walk os ((n, cv) : sofar)
                                                             else walk os            sofar
=======
                    rObs <- liftIO $ readIORef rObservables
>>>>>>> 08eab6a7

                    fmap IMap.fromList . walk mempty . IMap.toList $ rObs

-- | Get UIs, both constants and functions. This call returns both the before and after query ones.
-- | Generalization of 'Data.SBV.Control.getUIs'.
getUIs :: forall m. (MonadIO m, MonadQuery m) => m [(String, SBVType)]
getUIs = do State{rUIMap, rIncState} <- queryState
            prior <- io $ readIORef rUIMap
            new   <- io $ readIORef rIncState >>= readIORef . rNewUIs
            return $ nub $ sort $ Map.toList prior ++ Map.toList new

-- | Repeatedly issue check-sat, after refuting the previous model.
-- For the meaning of the booleans, see the comment on 'AllSatResult'
getAllSatResult :: forall m. (MonadIO m, MonadQuery m, SolverContext m) => m AllSatResult
getAllSatResult = do queryDebug ["*** Checking Satisfiability, all solutions.."]

                     cfg <- getConfig

                     topState@State{rUsedKinds} <- queryState

                     ki    <- liftIO $ readIORef rUsedKinds
                     qinps <- uInpsToList <$> getQuantifiedInputs

                     allUninterpreteds <- getUIs

                      -- Functions have at least two kinds in their type and all components must be "interpreted"
                     let allUiFuns = [u | satTrackUFs cfg                                         -- config says consider UIFs
                                        , u@(nm, SBVType as) <- allUninterpreteds, length as > 1  -- get the function ones
                                        , not (isNonModelVar cfg nm)                              -- make sure they aren't explicitly ignored
                                     ]

                         allUiRegs = [u | u@(nm, SBVType as) <- allUninterpreteds, length as == 1  -- non-function ones
                                        , not (isNonModelVar cfg nm)                               -- make sure not ignored
                                     ]

                         -- We can only "allSat" if all component types themselves are interpreted. (Otherwise
                         -- there is no way to reflect back the values to the solver.)
                         collectAcceptable []                           sofar = return sofar
                         collectAcceptable ((nm, t@(SBVType ats)):rest) sofar
                           | not (any hasUninterpretedSorts ats)
                           = collectAcceptable rest (nm : sofar)
                           | True
                           = do queryDebug [ "*** SBV.allSat: Uninterpreted function: " ++ nm ++ " :: " ++ show t
                                           , "*** Will *not* be used in allSat considerations since its type"
                                           , "*** has uninterpreted sorts present."
                                           ]
                                collectAcceptable rest sofar

                     uiFuns <- reverse <$> collectAcceptable allUiFuns []
                     _      <- collectAcceptable allUiRegs [] -- only done to get the queryDebug output. Actual result not needed/used

                     -- If there are uninterpreted functions, arrange so that z3's pretty-printer flattens things out
                     -- as cex's tend to get larger
                     unless (null uiFuns) $
                        let solverCaps = capabilities (solver cfg)
                        in case supportsFlattenedModels solverCaps of
                             Nothing   -> return ()
                             Just cmds -> mapM_ (send True) cmds

                     let usorts = [s | us@(KUserSort s _) <- Set.toAscList ki, isFree us]

                     unless (null usorts) $ queryDebug [ "*** SBV.allSat: Uninterpreted sorts present: " ++ unwords usorts
                                                       , "***             SBV will use equivalence classes to generate all-satisfying instances."
                                                       ]

<<<<<<< HEAD
                       -- TODO [REVERSAL]: convert this to use map operations
                     let allModelInputs :: [(Quantifier, NamedSymVar)]
                         allModelInputs  = takeWhile ((/= ALL) . fst) qinps

                         -- Add on observables only if we're not in a quantified context:
                         grabObservables = length allModelInputs == length qinps -- i.e., we didn't drop anything

                         vars :: [(SVal, NamedSymVar)]
                         vars = let sortByNodeId :: [NamedSymVar] -> [NamedSymVar]
                                    sortByNodeId = sortBy (compare `on` (\(NamedSymVar (SV _ n) _) -> n))

                                    mkSVal :: NamedSymVar -> (SVal, NamedSymVar)
                                    mkSVal nm@(getSV -> sv) = (SVal (kindOf sv) (Right (cache (const (return sv)))), nm)
=======
                     let allModelInputs :: UserInps
                         allModelInputs  = prefixExistentials qinps

                         -- Add on observables only if we're not in a quantified context:
                         grabObservables = IMap.size allModelInputs == IMap.size qinps -- i.e., we didn't drop anything

                         mkSVal :: NamedSymVar -> (SVal, NamedSymVar)
                         mkSVal nm@(getSV -> sv) = (SVal (kindOf sv) (Right (cache (const (return sv)))), nm)
>>>>>>> 08eab6a7

                         ignored n = isNonModelVar cfg n || "__internal_sbv" `isPrefixOf` n

<<<<<<< HEAD
                                in map mkSVal $ sortByNodeId [nv | (_, nv) <- allModelInputs, not (ignored (getUserName' nv))]
=======
                         vars :: IMap.IntMap (SVal, NamedSymVar)
                         vars = fmap (mkSVal . snd)
                                . IMap.filter (not . ignored . getUserName' . snd)
                                $ allModelInputs
>>>>>>> 08eab6a7

                         -- If we have any universals, then the solutions are unique upto prefix existentials.
                         w = ALL `elem` fmap fst qinps

                     res <- loop grabObservables topState (allUiFuns, uiFuns) allUiRegs qinps vars cfg AllSatResult { allSatMaxModelCountReached  = False
                                                                                                                    , allSatHasPrefixExistentials = w
                                                                                                                    , allSatSolverReturnedUnknown = False
                                                                                                                    , allSatSolverReturnedDSat    = False
                                                                                                                    , allSatResults               = []
                                                                                                                    }
                     -- results come out in reverse order, so reverse them:
                     pure $ res { allSatResults = reverse (allSatResults res) }

   where isFree (KUserSort _ Nothing) = True
         isFree _                     = False

         loop grabObservables topState (allUiFuns, uiFunsToReject) allUiRegs qinps vars cfg = go (1::Int)
           where go :: Int -> AllSatResult -> m AllSatResult
                 go !cnt sofar
                   | Just maxModels <- allSatMaxModelCount cfg, cnt > maxModels
                   = do queryDebug ["*** Maximum model count request of " ++ show maxModels ++ " reached, stopping the search."]

                        when (allSatPrintAlong cfg) $ io $ putStrLn "Search stopped since model count request was reached."

                        return $ sofar { allSatMaxModelCountReached = True }
                   | True
                   = do queryDebug ["Looking for solution " ++ show cnt]

                        let endMsg extra = when (allSatPrintAlong cfg && not (null (allSatResults sofar))) $ do
                                              let msg 0 = "No solutions found."
                                                  msg 1 = "This is the only solution."
                                                  msg n = "Found " ++ show n ++ " different solutions."
                                              io . putStrLn $ msg (cnt - 1)
                                              case extra of
                                                Nothing -> pure ()
                                                Just m  -> io $ putStrLn m

                        cs <- checkSat

                        case cs of
                          Unsat  -> do endMsg Nothing
                                       return sofar

                          Unk    -> do let m = "Solver returned unknown, terminating query."
                                       queryDebug ["*** " ++ m]
                                       endMsg $ Just $ "[" ++ m ++ "]"
                                       return sofar{ allSatSolverReturnedUnknown = True }

                          DSat _ -> do let m = "Solver returned delta-sat, terminating query."
                                       queryDebug ["*** " ++ m]
                                       endMsg $ Just $ "[" ++ m ++ "]"
                                       return sofar{ allSatSolverReturnedDSat = True }

<<<<<<< HEAD
                          Sat    -> do assocs <- mapM (\(sval, NamedSymVar sv n) -> do cv <- getValueCV Nothing sv
                                                                                       return (sv, (n, (sval, cv)))) vars
=======
                                       -- assocs :: IMap.IntMap (String, (SVal, CV))
                          Sat    -> do assocs <- mapM (\(sval, NamedSymVar sv n) -> do !cv <- getValueCV Nothing sv
                                                                                       return (unpack n, (sval, cv))) vars
>>>>>>> 08eab6a7

                                       let getUIFun ui@(nm, t) = do cvs <- getUIFunCVAssoc Nothing ui
                                                                    return (nm, (t, cvs))
                                       uiFunVals <- mapM getUIFun allUiFuns

                                       uiRegVals <- mapM (\ui@(nm, _) -> (nm,) <$> getUICVal Nothing ui) allUiRegs

                                       -- Add on observables if we're asked to do so:
                                       obsvs <- if grabObservables
                                                   then getObservables
                                                   else do queryDebug ["*** In a quantified context, observables will not be printed."]
                                                           return mempty

<<<<<<< HEAD
                                       bindings <- let grab i@(ALL, _)      = return (i, Nothing)
                                                       grab i@(EX, getSV -> sv) = case sv `lookup` assocs of
                                                                                      Just (_, (_, cv)) -> return (i, Just cv)
                                                                                      Nothing           -> do cv <- getValueCV Nothing sv
                                                                                                              return (i, Just cv)
=======
                                       bindings <- let grab i@(ALL, _)          = return (i, Nothing)
                                                       grab i@(EX, getSV -> sv) = case getId (swNodeId sv) `IMap.lookup` assocs of
                                                                                    Just (_, (_, cv)) -> return (i, Just cv)
                                                                                    Nothing           -> do cv <- getValueCV Nothing sv
                                                                                                            return (i, Just cv)
>>>>>>> 08eab6a7
                                                   in if validationRequested cfg
                                                         then Just <$> mapM grab qinps
                                                         else return Nothing

<<<<<<< HEAD
                                       let model = SMTModel { modelObjectives = []
                                                            , modelBindings   = bindings
                                                            , modelAssocs     = Map.fromList $ sortOn fst obsvs ++ [(unpack n, cv) | (_, (n, (_, cv))) <- assocs]
=======
                                       let nameAssocs = obsvs <> fmap (\(name,(_,concreteVal)) -> (name, concreteVal)) assocs
                                           model = SMTModel { modelObjectives = []
                                                            , modelBindings   = IMap.elems <$> bindings
                                                            , modelAssocs     = Map.fromList . F.toList $ nameAssocs
>>>>>>> 08eab6a7
                                                            , modelUIFuns     = uiFunVals
                                                            }
                                           m = Satisfiable cfg model

                                           (interpreteds, uninterpreteds) = IMap.partition (not . isFree . kindOf . fst) (snd <$> assocs)

                                           interpretedRegUis = filter (not . isFree . kindOf . snd) uiRegVals

                                           interpretedRegUiSVs = [(cvt n (kindOf cv), cv) | (n, cv) <- interpretedRegUis]
                                             where cvt :: String -> Kind -> SVal
                                                   cvt nm k = SVal k $ Right $ cache r
                                                     where r st = newExpr st k (SBVApp (Uninterpreted nm) [])

                                           -- For each interpreted variable, figure out the model equivalence
                                           -- NB. When the kind is floating, we *have* to be careful, since +/- zero, and NaN's
                                           -- and equality don't get along!
                                           interpretedEqs :: [SVal]
                                           interpretedEqs = [mkNotEq (kindOf sv) sv (SVal (kindOf sv) (Left cv)) | (sv, cv) <- interpretedRegUiSVs ++ IMap.elems interpreteds]
                                              where mkNotEq k a b
                                                     | isDouble k || isFloat k = svNot (a `fpNotEq` b)
                                                     | True                    = a `svNotEqual` b

                                                    fpNotEq a b = SVal KBool $ Right $ cache r
                                                        where r st = do sva <- svToSV st a
                                                                        svb <- svToSV st b
                                                                        newExpr st KBool (SBVApp (IEEEFP FP_ObjEqual) [sva, svb])

                                           -- For each uninterpreted constant, use equivalence class
                                           uninterpretedEqs :: [SVal]
                                           uninterpretedEqs = concatMap pwDistinct         -- Assert that they are pairwise distinct
                                                            . filter (\l -> length l > 1)  -- Only need this class if it has at least two members
                                                            . map (map fst)                -- throw away values, we only need svals
                                                            . groupBy ((==) `on` snd)      -- make sure they belong to the same sort and have the same value
                                                            . sortOn snd                   -- sort them according to their CV (i.e., sort/value)
                                                            . F.toList
                                                            $ uninterpreteds
                                             where pwDistinct :: [SVal] -> [SVal]
                                                   pwDistinct ss = [x `svNotEqual` y | (x:ys) <- tails ss, y <- ys]

                                           -- For each uninterpreted function, create a disqualifying equation
                                           -- We do this rather brute-force, since we need to create a new function
                                           -- and do an existential assertion.
                                           uninterpretedReject :: Maybe [String]
                                           uninterpretedFuns   :: [String]
                                           (uninterpretedReject, uninterpretedFuns) = (uiReject, concat defs)
                                               where uiReject = case rejects of
                                                                  []  -> Nothing
                                                                  xs  -> Just xs

                                                     (rejects, defs) = unzip [mkNotEq ui | ui@(nm, _) <- uiFunVals, nm `elem` uiFunsToReject]

                                                     -- Otherwise, we have things to refute, go for it:
                                                     mkNotEq (nm, (SBVType ts, vs)) = (reject, def ++ dif)
                                                       where nm' = nm ++ "_model" ++ show cnt

                                                             reject = nm' ++ "_reject"

                                                             -- rounding mode doesn't matter here, just pick one
                                                             scv = cvToSMTLib RoundNearestTiesToEven

                                                             (ats, rt) = (init ts, last ts)

                                                             args = unwords ["(x!" ++ show i ++ " " ++ smtType t ++ ")" | (t, i) <- zip ats [(0::Int)..]]
                                                             res  = smtType rt

                                                             params = ["x!" ++ show i | (_, i) <- zip ats [(0::Int)..]]

                                                             uparams = unwords params

                                                             chain (vals, fallThru) = walk vals
                                                               where walk []               = ["   " ++ scv fallThru ++ replicate (length vals) ')']
                                                                     walk ((as, r) : rest) = ("   (ite " ++ cond as ++ " " ++ scv r ++ "") :  walk rest

                                                                     cond as = "(and " ++ unwords (zipWith eq params as) ++ ")"
                                                                     eq p a  = "(= " ++ p ++ " " ++ scv a ++ ")"

                                                             def =    ("(define-fun " ++ nm' ++ " (" ++ args ++ ") " ++ res)
                                                                   :  chain vs
                                                                   ++ [")"]

                                                             pad = replicate (1 + length nm' - length nm) ' '

                                                             dif = [ "(define-fun " ++  reject ++ " () Bool"
                                                                   , "   (exists (" ++ args ++ ")"
                                                                   , "           (distinct (" ++ nm  ++ pad ++ uparams ++ ")"
                                                                   , "                     (" ++ nm' ++ " " ++ uparams ++ "))))"
                                                                   ]

                                           eqs = interpretedEqs ++ uninterpretedEqs

                                           disallow = case eqs of
                                                        [] -> Nothing
                                                        _  -> Just $ SBV $ foldr1 svOr eqs

                                       when (allSatPrintAlong cfg) $ do
                                         io $ putStrLn $ "Solution #" ++ show cnt ++ ":"
                                         io $ putStrLn $ showModel cfg model

                                       let resultsSoFar = sofar { allSatResults = m : allSatResults sofar }

                                           -- This is clunky, but let's not generate a rejector unless we really need it
                                           needMoreIterations
                                                 | Just maxModels <- allSatMaxModelCount cfg, (cnt+1) > maxModels = False
                                                 | True                                                           = True

                                       -- Send function disequalities, if any:
                                       if not needMoreIterations
                                          then go (cnt+1) resultsSoFar
                                          else do let uiFunRejector   = "uiFunRejector_model_" ++ show cnt
                                                      header          = "define-fun " ++ uiFunRejector ++ " () Bool "

                                                      defineRejector []     = return ()
                                                      defineRejector [x]    = send True $ "(" ++ header ++ x ++ ")"
                                                      defineRejector (x:xs) = mapM_ (send True) $ mergeSExpr $  ("(" ++ header)
                                                                                                             :  ("        (or " ++ x)
                                                                                                             :  ["            " ++ e | e <- xs]
                                                                                                             ++ ["        ))"]
                                                  rejectFuncs <- case uninterpretedReject of
                                                                   Nothing -> return Nothing
                                                                   Just fs -> do mapM_ (send True) $ mergeSExpr uninterpretedFuns
                                                                                 defineRejector fs
                                                                                 return $ Just uiFunRejector

                                                  -- send the disallow clause and the uninterpreted rejector:
                                                  case (disallow, rejectFuncs) of
                                                     (Nothing, Nothing) -> pure resultsSoFar
                                                     (Just d,  Nothing) -> do constrain d
                                                                              go (cnt+1) resultsSoFar
                                                     (Nothing, Just f)  -> do send True $ "(assert " ++ f ++ ")"
                                                                              go (cnt+1) resultsSoFar
                                                     (Just d,  Just f)  -> -- This is where it gets ugly. We have an SBV and a string and we need to "or" them.
                                                                           -- But we need a way to force 'd' to be produced. So, go ahead and force it:
                                                                           do constrain $ d .=> d  -- NB: Redundant, but it makes sure the corresponding constraint gets shown
                                                                              svd <- io $ svToSV topState (unSBV d)
                                                                              send True $ "(assert (or " ++ f ++ " " ++ show svd ++ "))"
                                                                              go (cnt+1) resultsSoFar

-- | Generalization of 'Data.SBV.Control.getUnsatAssumptions'
getUnsatAssumptions :: (MonadIO m, MonadQuery m) => [String] -> [(String, a)] -> m [a]
getUnsatAssumptions originals proxyMap = do
        let cmd = "(get-unsat-assumptions)"

            bad = unexpected "getUnsatAssumptions" cmd "a list of unsatisfiable assumptions"
                           $ Just [ "Make sure you use:"
                                  , ""
                                  , "       setOption $ ProduceUnsatAssumptions True"
                                  , ""
                                  , "to make sure the solver is ready for producing unsat assumptions,"
                                  , "and that there is a model by first issuing a 'checkSat' call."
                                  ]

            fromECon (ECon s) = Just s
            fromECon _        = Nothing

        r <- ask cmd

        -- If unsat-cores are enabled, z3 might end-up printing an assumption that wasn't
        -- in the original list of assumptions for `check-sat-assuming`. So, we walk over
        -- and ignore those that weren't in the original list, and put a warning for those
        -- we couldn't find.
        let walk []     sofar = return $ reverse sofar
            walk (a:as) sofar = case a `lookup` proxyMap of
                                  Just v  -> walk as (v:sofar)
                                  Nothing -> do queryDebug [ "*** In call to 'getUnsatAssumptions'"
                                                           , "***"
                                                           , "***    Unexpected assumption named: " ++ show a
                                                           , "***    Was expecting one of       : " ++ show originals
                                                           , "***"
                                                           , "*** This can happen if unsat-cores are also enabled. Ignoring."
                                                           ]
                                                walk as sofar

        parse r bad $ \case
           EApp es | Just xs <- mapM fromECon es -> walk xs []
           _                                     -> bad r Nothing

-- | Generalization of 'Data.SBV.Control.timeout'
timeout :: (MonadIO m, MonadQuery m) => Int -> m a -> m a
timeout n q = do modifyQueryState (\qs -> qs {queryTimeOutValue = Just n})
                 r <- q
                 modifyQueryState (\qs -> qs {queryTimeOutValue = Nothing})
                 return r

-- | Bail out if a parse goes bad
parse :: String -> (String -> Maybe [String] -> a) -> (SExpr -> a) -> a
parse r fCont sCont = case parseSExpr r of
                        Left  e   -> fCont r (Just [e])
                        Right res -> sCont res

-- | Generalization of 'Data.SBV.Control.unexpected'
unexpected :: (MonadIO m, MonadQuery m) => String -> String -> String -> Maybe [String] -> String -> Maybe [String] -> m a
unexpected ctx sent expected mbHint received mbReason = do
        -- empty the response channel first
        extras <- retrieveResponse "terminating upon unexpected response" (Just 5000000)

        cfg <- getConfig

        let exc = SBVException { sbvExceptionDescription = "Unexpected response from the solver, context: " ++ ctx
                               , sbvExceptionSent        = Just sent
                               , sbvExceptionExpected    = Just expected
                               , sbvExceptionReceived    = Just received
                               , sbvExceptionStdOut      = Just $ unlines extras
                               , sbvExceptionStdErr      = Nothing
                               , sbvExceptionExitCode    = Nothing
                               , sbvExceptionConfig      = cfg
                               , sbvExceptionReason      = mbReason
                               , sbvExceptionHint        = mbHint
                               }

        io $ C.throwIO exc

-- | Convert a query result to an SMT Problem
runProofOn :: SBVRunMode -> QueryContext -> [String] -> Result -> SMTProblem
runProofOn rm context comments res@(Result ki _qcInfo _observables _codeSegs is consts tbls arrs uis axs pgm cstrs _assertions outputs) =
     let (config, isSat, isSafe, isSetup) = case rm of
                                              SMTMode _ stage s c -> (c, s, isSafetyCheckingIStage stage, isSetupIStage stage)
                                              _                   -> error $ "runProofOn: Unexpected run mode: " ++ show rm

         flipQ (ALL, x) = (EX,  x)
         flipQ (EX,  x) = (ALL, x)

         skolemize :: [(Quantifier, NamedSymVar)] -> [Either SV (SV, [SV])]
         skolemize quants = go quants ([], [])
           where go []                   (_,  !sofar) = reverse sofar
                 go ((ALL, getSV -> v):rest) (!us, !sofar) = go rest (v:us, Left v : sofar)
                 go ((EX,  getSV -> v):rest) (!us, !sofar) = go rest (us,   Right (v, reverse us) : sofar)

         qinps      = if isSat then fst is else map flipQ (fst is)
         skolemMap  = skolemize qinps

         o | isSafe = trueSV
           | True   = case outputs of
                        []  | isSetup -> trueSV
                        [so]          -> case so of
                                           SV KBool _ -> so
                                           _          -> error $ unlines [ "Impossible happened, non-boolean output: " ++ show so
                                                                         , "Detected while generating the trace:\n" ++ show res
                                                                         ]
                        os  -> error $ unlines [ "User error: Multiple output values detected: " ++ show os
                                               , "Detected while generating the trace:\n" ++ show res
                                               , "*** Check calls to \"output\", they are typically not needed!"
                                               ]

     in SMTProblem { smtLibPgm = toSMTLib config context ki isSat comments is skolemMap consts tbls arrs uis axs pgm cstrs o }

-- | Generalization of 'Data.SBV.Control.executeQuery'
executeQuery :: forall m a. ExtractIO m => QueryContext -> QueryT m a -> SymbolicT m a
executeQuery queryContext (QueryT userQuery) = do
     st <- symbolicEnv
     rm <- liftIO $ readIORef (runMode st)

     -- Make sure the phases match:
     () <- liftIO $ case (queryContext, rm) of
                      (QueryInternal, _)                                -> return ()  -- no worries, internal
                      (QueryExternal, SMTMode QueryExternal ISetup _ _) -> return () -- legitimate runSMT call
                      _                                                 -> invalidQuery rm

     -- If we're doing an external query, then we cannot allow quantifiers to be present. Why?
     -- Consider:
     --
     --      issue = do x :: SBool <- forall_
     --                 y :: SBool <- exists_
     --                 constrain y
     --                 query $ do checkSat
     --                         (,) <$> getValue x <*> getValue y
     --
     -- This is the (simplified/annotated SMTLib we would generate:)
     --
     --     (declare-fun s1 (Bool) Bool)   ; s1 is the function that corresponds to the skolemized 'y'
     --     (assert (forall ((s0 Bool))    ; s0 is 'x'
     --                 (s1 s0)))          ; s1 applied to s0 is the actual 'y'
     --     (check-sat)
     --     (get-value (s0))        ; s0 simply not visible here
     --     (get-value (s1))        ; s1 is visible, but only via 's1 s0', so it is also not available.
     --
     -- And that would be terrible! The scoping rules of our "quantified" variables and how they map to
     -- SMTLib is just not compatible. This is a historical design issue, but too late at this point. (We
     -- should've never allowed general quantification like this, but only in limited contexts.)
     --
     -- So, we check if this is an external-query, and if there are quantified variables. If so, we
     -- cowardly refuse to continue. For details, see: <http://github.com/LeventErkok/sbv/issues/407>
     --
     -- However, as discussed in <https://github.com/LeventErkok/sbv/issues/459>, we'll allow for this
     -- if the user explicitly asks as to do so. In that case, all bets are off!

     let allowQQs = case rm of
                      SMTMode _ _ _ cfg -> allowQuantifiedQueries cfg
                      CodeGen           -> False -- doesn't matter in these two
                      Concrete{}        -> False -- cases, but we're being careful

     () <- unless allowQQs $ liftIO $
                    case queryContext of
                      QueryInternal -> return ()         -- we're good, internal usages don't mess with scopes
                      QueryExternal -> do
                        userInps <- uInpsToList . userInps <$> readIORef (rinps st)
                        let badInps = reverse [n | (ALL, nm) <- userInps, let n = getUserName' nm]
                        case badInps of
                          [] -> return ()
                          _  -> let plu | length badInps > 1 = "s require"
                                        | True               = " requires"
                                in error $ unlines [ ""
                                                   , "*** Data.SBV: Unsupported query call in the presence of quantified inputs."
                                                   , "***"
                                                   , "*** The following variable" ++ plu ++ " explicit quantification: "
                                                   , "***"
                                                   , "***    " ++ intercalate ", " badInps
                                                   , "***"
                                                   , "*** While quantification and queries can co-exist in principle, SBV currently"
                                                   , "*** does not support this scenario. Avoid using quantifiers with user queries"
                                                   , "*** if possible. Please do get in touch if your use case does require such"
                                                   , "*** a feature to see how we can accommodate such scenarios."
                                                   ]

     case rm of
        -- Transitioning from setup
        SMTMode qc stage isSAT cfg | not (isRunIStage stage) -> do

                  let slvr    = solver cfg
                      backend = engine slvr

                  -- make sure if we have dsat precision, then solver supports it
                  let dsatOK =  isNothing (dsatPrecision cfg)
                             || isJust    (supportsDeltaSat (capabilities slvr))

                  unless dsatOK $ error $ unlines
                                     [ ""
                                     , "*** Data.SBV: Delta-sat precision is specified."
                                     , "***           But the chosen solver (" ++ show (name slvr) ++ ") does not support"
                                     , "***           delta-satisfiability."
                                     ]

                  res     <- liftIO $ extractSymbolicSimulationState st
                  setOpts <- liftIO $ reverse <$> readIORef (rSMTOptions st)

                  let SMTProblem{smtLibPgm} = runProofOn rm queryContext [] res
                      cfg' = cfg { solverSetOptions = solverSetOptions cfg ++ setOpts }
                      pgm  = smtLibPgm cfg'

                  liftIO $ writeIORef (runMode st) $ SMTMode qc IRun isSAT cfg

                  lift $ join $ liftIO $ backend cfg' st (show pgm) $ extractIO . runReaderT userQuery

        -- Already in a query, in theory we can just continue, but that causes use-case issues
        -- so we reject it. TODO: Review if we should actually support this. The issue arises with
        -- expressions like this:
        --
        -- In the following t0's output doesn't get recorded, as the output call is too late when we get
        -- here. (The output field isn't "incremental.") So, t0/t1 behave differently!
        --
        --   t0 = satWith z3{verbose=True, transcript=Just "t.smt2"} $ query (return (false::SBool))
        --   t1 = satWith z3{verbose=True, transcript=Just "t.smt2"} $ ((return (false::SBool)) :: Predicate)
        --
        -- Also, not at all clear what it means to go in an out of query mode:
        --
        -- r = runSMTWith z3{verbose=True} $ do
        --         a' <- sInteger "a"
        --
        --        (a, av) <- query $ do _ <- checkSat
        --                              av <- getValue a'
        --                              return (a', av)
        --
        --        liftIO $ putStrLn $ "Got: " ++ show av
        --        -- constrain $ a .> literal av + 1      -- Cant' do this since we're "out" of query. Sigh.
        --
        --        bv <- query $ do constrain $ a .> literal av + 1
        --                         _ <- checkSat
        --                         getValue a
        --
        --        return $ a' .== a' + 1
        --
        -- This would be one possible implementation, alas it has the problems above:
        --
        --    SMTMode IRun _ _ -> liftIO $ evalStateT userQuery st
        --
        -- So, we just reject it.

        SMTMode _ IRun _ _ -> error $ unlines [ ""
                                              , "*** Data.SBV: Unsupported nested query is detected."
                                              , "***"
                                              , "*** Please group your queries into one block. Note that this"
                                              , "*** can also arise if you have a call to 'query' not within 'runSMT'"
                                              , "*** For instance, within 'sat'/'prove' calls with custom user queries."
                                              , "*** The solution is to do the sat/prove part in the query directly."
                                              , "***"
                                              , "*** While multiple/nested queries should not be necessary in general,"
                                              , "*** please do get in touch if your use case does require such a feature,"
                                              , "*** to see how we can accommodate such scenarios."
                                              ]

        -- Otherwise choke!
        _ -> invalidQuery rm

  where invalidQuery rm = error $ unlines [ ""
                                          , "*** Data.SBV: Invalid query call."
                                          , "***"
                                          , "***   Current mode: " ++ show rm
                                          , "***"
                                          , "*** Query calls are only valid within runSMT/runSMTWith calls,"
                                          , "*** and each call to runSMT should have only one query call inside."
                                          ]

{-# ANN module          ("HLint: ignore Reduce duplication" :: String) #-}
{-# ANN getAllSatResult ("HLint: ignore Use forM_"          :: String) #-}<|MERGE_RESOLUTION|>--- conflicted
+++ resolved
@@ -81,14 +81,9 @@
                               , registerLabel, svMkSymVar, validationRequested
                               , isSafetyCheckingIStage, isSetupIStage, isRunIStage, IStage(..), QueryT(..)
                               , extractSymbolicSimulationState, MonadSymbolic(..), newUninterpreted
-<<<<<<< HEAD
-                              , NamedSymVar(..),getSV,getUserName', getInputs
-                              , userInps, uInpsToList, inpsFromListWith, UserInps
-=======
                               , NamedSymVar(..),getSV,getUserName', getInputs, swNodeId, getId
                               , userInps, uInpsToList, inpsFromListWith, UserInps
                               , prefixExistentials
->>>>>>> 08eab6a7
                               )
 
 import Data.SBV.Core.AlgReals   (mergeAlgReals, AlgReal(..), RealPoint(..))
@@ -1049,21 +1044,12 @@
 getQuantifiedInputs :: (MonadIO m, MonadQuery m) => m UserInps
 getQuantifiedInputs = do State{rinps} <- queryState
                          (rQinps, rTrackers) <- liftIO $ getInputs <$> readIORef rinps
-<<<<<<< HEAD
 
                          -- we rely on the nodeId ordering in UserInps to ensure
                          -- the order of quantifiers
                          let trackers :: UserInps
                              trackers = inpsFromListWith (const EX) $ F.toList rTrackers
 
-=======
-
-                         -- we rely on the nodeId ordering in UserInps to ensure
-                         -- the order of quantifiers
-                         let trackers :: UserInps
-                             trackers = inpsFromListWith (const EX) $ F.toList rTrackers
-
->>>>>>> 08eab6a7
                          return $ rQinps <> trackers
 
 -- | Get observables, i.e., those explicitly labeled by the user with a call to 'Data.SBV.observe'.
@@ -1077,16 +1063,7 @@
                                                                then walk ((i, (n, cv)) : sofar) os
                                                                else walk sofar                  os
 
-<<<<<<< HEAD
-                    -- This intentionally reverses the result; since 'rObs' stores in reversed order
-                    let walk []             !sofar = return sofar
-                        walk ((!n, !f, !s):os) !sofar = do !cv <- getValueCV Nothing s
-                                                           if f cv
-                                                             then walk os ((n, cv) : sofar)
-                                                             else walk os            sofar
-=======
                     rObs <- liftIO $ readIORef rObservables
->>>>>>> 08eab6a7
 
                     fmap IMap.fromList . walk mempty . IMap.toList $ rObs
 
@@ -1108,7 +1085,7 @@
                      topState@State{rUsedKinds} <- queryState
 
                      ki    <- liftIO $ readIORef rUsedKinds
-                     qinps <- uInpsToList <$> getQuantifiedInputs
+                     qinps <- getQuantifiedInputs
 
                      allUninterpreteds <- getUIs
 
@@ -1152,21 +1129,6 @@
                                                        , "***             SBV will use equivalence classes to generate all-satisfying instances."
                                                        ]
 
-<<<<<<< HEAD
-                       -- TODO [REVERSAL]: convert this to use map operations
-                     let allModelInputs :: [(Quantifier, NamedSymVar)]
-                         allModelInputs  = takeWhile ((/= ALL) . fst) qinps
-
-                         -- Add on observables only if we're not in a quantified context:
-                         grabObservables = length allModelInputs == length qinps -- i.e., we didn't drop anything
-
-                         vars :: [(SVal, NamedSymVar)]
-                         vars = let sortByNodeId :: [NamedSymVar] -> [NamedSymVar]
-                                    sortByNodeId = sortBy (compare `on` (\(NamedSymVar (SV _ n) _) -> n))
-
-                                    mkSVal :: NamedSymVar -> (SVal, NamedSymVar)
-                                    mkSVal nm@(getSV -> sv) = (SVal (kindOf sv) (Right (cache (const (return sv)))), nm)
-=======
                      let allModelInputs :: UserInps
                          allModelInputs  = prefixExistentials qinps
 
@@ -1175,18 +1137,13 @@
 
                          mkSVal :: NamedSymVar -> (SVal, NamedSymVar)
                          mkSVal nm@(getSV -> sv) = (SVal (kindOf sv) (Right (cache (const (return sv)))), nm)
->>>>>>> 08eab6a7
 
                          ignored n = isNonModelVar cfg n || "__internal_sbv" `isPrefixOf` n
 
-<<<<<<< HEAD
-                                in map mkSVal $ sortByNodeId [nv | (_, nv) <- allModelInputs, not (ignored (getUserName' nv))]
-=======
                          vars :: IMap.IntMap (SVal, NamedSymVar)
                          vars = fmap (mkSVal . snd)
                                 . IMap.filter (not . ignored . getUserName' . snd)
                                 $ allModelInputs
->>>>>>> 08eab6a7
 
                          -- If we have any universals, then the solutions are unique upto prefix existentials.
                          w = ALL `elem` fmap fst qinps
@@ -1240,14 +1197,9 @@
                                        endMsg $ Just $ "[" ++ m ++ "]"
                                        return sofar{ allSatSolverReturnedDSat = True }
 
-<<<<<<< HEAD
-                          Sat    -> do assocs <- mapM (\(sval, NamedSymVar sv n) -> do cv <- getValueCV Nothing sv
-                                                                                       return (sv, (n, (sval, cv)))) vars
-=======
                                        -- assocs :: IMap.IntMap (String, (SVal, CV))
                           Sat    -> do assocs <- mapM (\(sval, NamedSymVar sv n) -> do !cv <- getValueCV Nothing sv
                                                                                        return (unpack n, (sval, cv))) vars
->>>>>>> 08eab6a7
 
                                        let getUIFun ui@(nm, t) = do cvs <- getUIFunCVAssoc Nothing ui
                                                                     return (nm, (t, cvs))
@@ -1261,33 +1213,19 @@
                                                    else do queryDebug ["*** In a quantified context, observables will not be printed."]
                                                            return mempty
 
-<<<<<<< HEAD
-                                       bindings <- let grab i@(ALL, _)      = return (i, Nothing)
-                                                       grab i@(EX, getSV -> sv) = case sv `lookup` assocs of
-                                                                                      Just (_, (_, cv)) -> return (i, Just cv)
-                                                                                      Nothing           -> do cv <- getValueCV Nothing sv
-                                                                                                              return (i, Just cv)
-=======
                                        bindings <- let grab i@(ALL, _)          = return (i, Nothing)
                                                        grab i@(EX, getSV -> sv) = case getId (swNodeId sv) `IMap.lookup` assocs of
                                                                                     Just (_, (_, cv)) -> return (i, Just cv)
                                                                                     Nothing           -> do cv <- getValueCV Nothing sv
                                                                                                             return (i, Just cv)
->>>>>>> 08eab6a7
                                                    in if validationRequested cfg
                                                          then Just <$> mapM grab qinps
                                                          else return Nothing
 
-<<<<<<< HEAD
-                                       let model = SMTModel { modelObjectives = []
-                                                            , modelBindings   = bindings
-                                                            , modelAssocs     = Map.fromList $ sortOn fst obsvs ++ [(unpack n, cv) | (_, (n, (_, cv))) <- assocs]
-=======
                                        let nameAssocs = obsvs <> fmap (\(name,(_,concreteVal)) -> (name, concreteVal)) assocs
                                            model = SMTModel { modelObjectives = []
                                                             , modelBindings   = IMap.elems <$> bindings
                                                             , modelAssocs     = Map.fromList . F.toList $ nameAssocs
->>>>>>> 08eab6a7
                                                             , modelUIFuns     = uiFunVals
                                                             }
                                            m = Satisfiable cfg model
