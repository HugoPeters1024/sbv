--- conflicted
+++ resolved
@@ -323,11 +323,7 @@
         mkLet (s, SBVApp (Label m) [e]) = "(let ((" ++ show s ++ " " ++ cvtSV                skolemMap          e ++ ")) ; " ++ m
         mkLet (s, e)                    = "(let ((" ++ show s ++ " " ++ cvtExp solverCaps rm skolemMap tableMap e ++ "))"
 
-<<<<<<< HEAD
-        userNameMap = M.fromList $ map (\namedSym -> (getSV namedSym, getUserName' namedSym)) $ map snd inputs
-=======
         userNameMap = M.fromList $ map ((\namedSym -> (getSV namedSym, getUserName' namedSym)) . snd) inputs
->>>>>>> 9a5750b7
         userName s = case M.lookup s userNameMap of
                         Just u  | show s /= u -> " ; tracks user variable " ++ show u
                         _ -> ""
