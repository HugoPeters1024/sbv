Optimal model:
<<<<<<< HEAD
=======
  max-x+y        = 3.4028235e38 :: Float
                  3  2          1         0
                  1 09876543 21098765432109876543210
                  S ---E8--- ----------F23----------
          Binary: 0 11111110 11111111111111111111111
             Hex: 7F7F FFFF
       Precision: SP
            Sign: Positive
        Exponent: 127 (Stored: 254, Bias: 127)
       Hex-float: +0x1.fffffep127
           Value: +3.4028235e38 (NORMAL)
>>>>>>> 08eab6a7
  metric-max-x+y =   0xff7fffff :: Word32
  x              = 1.7014117e38 :: Float
                  3  2          1         0
                  1 09876543 21098765432109876543210
                  S ---E8--- ----------F23----------
          Binary: 0 11111101 11111111111111111111111
             Hex: 7EFF FFFF
       Precision: SP
            Sign: Positive
        Exponent: 126 (Stored: 253, Bias: 127)
       Hex-float: +0x1.fffffep126
           Value: +1.7014117e38 (NORMAL)
  y              = 1.7014117e38 :: Float
                  3  2          1         0
                  1 09876543 21098765432109876543210
                  S ---E8--- ----------F23----------
          Binary: 0 11111101 11111111111111111111111
             Hex: 7EFF FFFF
       Precision: SP
            Sign: Positive
        Exponent: 126 (Stored: 253, Bias: 127)
       Hex-float: +0x1.fffffep126
           Value: +1.7014117e38 (NORMAL)<|MERGE_RESOLUTION|>--- conflicted
+++ resolved
@@ -1,6 +1,4 @@
 Optimal model:
-<<<<<<< HEAD
-=======
   max-x+y        = 3.4028235e38 :: Float
                   3  2          1         0
                   1 09876543 21098765432109876543210
@@ -12,7 +10,6 @@
         Exponent: 127 (Stored: 254, Bias: 127)
        Hex-float: +0x1.fffffep127
            Value: +3.4028235e38 (NORMAL)
->>>>>>> 08eab6a7
   metric-max-x+y =   0xff7fffff :: Word32
   x              = 1.7014117e38 :: Float
                   3  2          1         0
