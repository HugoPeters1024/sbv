-----------------------------------------------------------------------------
-- |
-- Module    : BenchSuite.WeakestPreconditions.Basics
-- Copyright : (c) Jeffrey Young
--                 Levent Erkok
-- License   : BSD3
-- Maintainer: erkokl@gmail.com
-- Stability : experimental
--
-- Bench suite for Documentation.SBV.Examples.WeakestPreconditions.Basics
-----------------------------------------------------------------------------

{-# OPTIONS_GHC -fno-warn-orphans #-}
{-# LANGUAGE NamedFieldPuns #-}

module BenchSuite.WeakestPreconditions.Basics(benchmarks) where

import Documentation.SBV.Examples.WeakestPreconditions.Basics
import Data.SBV
import Data.SBV.Tools.WeakestPreconditions

import Control.DeepSeq
import BenchSuite.Bench.Bench
import BenchSuite.WeakestPreconditions.Instances()

instance NFData a => NFData (IncS a)


benchmarks :: Runner
benchmarks = rGroup
<<<<<<< HEAD
  [ runIO "Correctness.Basics skip" (correctness Skip Skip)
  , runIO "Correctness.Basics y+1"  (correctness Skip $ Assign $ \st@IncS{y} -> st{y = y+1})
  , runIO "Correctness.Basics x>0"  $ correctness (assert "x > 0" (\IncS{x} -> x .> 0)) Skip
  , runIO "Correctness.Basics x>-5" $ correctness (assert "x > -5" (\IncS{x} -> x .> -5)) Skip
=======
  [ runIO "Correctness.Basics skip"        $ correctness Skip Skip
  , runIO "Correctness.Basics y+1"         $ correctness Skip $ Assign $ \st@IncS{y} -> st{y = y+1}
  , runIO "Correctness.Basics x>0"         $ correctness (assert "x > 0" (\IncS{x} -> x .> 0)) Skip
  , runIO "Correctness.Basics x>-5"        $ correctness (assert "x > -5" (\IncS{x} -> x .> -5)) Skip
>>>>>>> 9d71991f
  , runIO "Correctness.Basics y is even"   $ correctness Skip (assert "y is even" (\IncS{y} -> y `sMod` 2 .== 0))
  , runIO "Correctness.Basics y > x"       $ correctness Skip (assert "y > x" (\IncS{x, y} -> y .> x))
  , runIO "Correctness.Basics skip-assign" $ correctness Skip (Assign $ \st -> st{x = 10, y = 11})
  ]<|MERGE_RESOLUTION|>--- conflicted
+++ resolved
@@ -28,17 +28,10 @@
 
 benchmarks :: Runner
 benchmarks = rGroup
-<<<<<<< HEAD
-  [ runIO "Correctness.Basics skip" (correctness Skip Skip)
-  , runIO "Correctness.Basics y+1"  (correctness Skip $ Assign $ \st@IncS{y} -> st{y = y+1})
-  , runIO "Correctness.Basics x>0"  $ correctness (assert "x > 0" (\IncS{x} -> x .> 0)) Skip
-  , runIO "Correctness.Basics x>-5" $ correctness (assert "x > -5" (\IncS{x} -> x .> -5)) Skip
-=======
   [ runIO "Correctness.Basics skip"        $ correctness Skip Skip
   , runIO "Correctness.Basics y+1"         $ correctness Skip $ Assign $ \st@IncS{y} -> st{y = y+1}
   , runIO "Correctness.Basics x>0"         $ correctness (assert "x > 0" (\IncS{x} -> x .> 0)) Skip
   , runIO "Correctness.Basics x>-5"        $ correctness (assert "x > -5" (\IncS{x} -> x .> -5)) Skip
->>>>>>> 9d71991f
   , runIO "Correctness.Basics y is even"   $ correctness Skip (assert "y is even" (\IncS{y} -> y `sMod` 2 .== 0))
   , runIO "Correctness.Basics y > x"       $ correctness Skip (assert "y > x" (\IncS{x, y} -> y .> x))
   , runIO "Correctness.Basics skip-assign" $ correctness Skip (Assign $ \st -> st{x = 10, y = 11})
