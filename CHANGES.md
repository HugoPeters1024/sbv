--- conflicted
+++ resolved
@@ -7,15 +7,8 @@
 
   * Add "Documentation/SBV/Examples/Misc/NestedArray.hs" to demonstrate how
     to model multi-dimensional arrays in SBV.
-<<<<<<< HEAD
-
   * Refactored Inputs to use `IntMap` internally, depending on use case this
     could yield a 15% speedup. Thanks to Jeffrey Young for the implementation.
-
-=======
-  * Refactored Inputs to use `IntMap` internally, depending on use case this
-    could yield a 15% speedup. Thanks to Jeffrey Young for the implementation.
->>>>>>> 08eab6a7
   * Add "Documentation/SBV/Examples/Puzzles/Murder.hs" as another puzzle example.
 
 ### Version 8.9, 2020-10-28
